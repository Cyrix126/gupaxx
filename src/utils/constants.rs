--- conflicted
+++ resolved
@@ -442,7 +442,7 @@
 pub const XVB_ROUND_DONOR_WHALE_MIN_HR: u32 = 100000;
 pub const XVB_ROUND_DONOR_MEGA_MIN_HR: u32 = 1000000;
 
-<<<<<<< HEAD
+
 // Manual Mode
 pub const XVB_MODE_MANUAL_XVB_HELP: &str = "Manually set the amount to donate to XmrVsBeast, If value is more than xmrig hashrate it might be changed";
 pub const XVB_MODE_MANUAL_P2POOL_HELP: &str = "Manually set the amount to keep on P2pool, If value is more than xmrig hashrate it might be changed";
@@ -458,30 +458,6 @@
 pub const XVB_DONATION_LEVEL_MEGA_DONOR_HELP: &str =
     "To qualify at least 1000 kH/s will be actively donated (1hr and 24hr avg.)";
 
-// CLI argument messages
-pub const ARG_HELP: &str = r#"USAGE: ./gupaxx [--flag]
-
-    --help            Print this help message
-    --version         Print version and build info
-    --state           Print Gupaxxstate
-    --nodes           Print the manual node list
-    --payouts         Print the P2Pool payout log, payout count, and total XMR mined
-    --no-startup      Disable all auto-startup settings for this instance (auto-update, auto-ping, etc)
-    --reset-state     Reset all Gupaxxstate (your settings)
-    --reset-nodes     Reset the manual node list in the [P2Pool] tab
-    --reset-pools     Reset the manual pool list in the [XMRig] tab
-    --reset-payouts   Reset the permanent P2Pool stats that appear in the [Status] tab
-    --reset-all       Reset the state, manual node list, manual pool list, and P2Pool stats
-
-To view more detailed console debug information, start Gupaxxwith
-the environment variable [RUST_LOG] set to a log level like so:
-    RUST_LOG=(trace|debug|info|warn|error) ./gupaxx"#;
-pub const ARG_COPYRIGHT: &str = r#"Gupaxxis licensed under GPLv3.
-For more information, see link below:
-<https://github.com/Cyrix126/gupaxx>"#;
-
-=======
->>>>>>> 59c06a04
 // Unknown Data, replace HumanNumlber::unknown()
 pub const UNKNOWN_DATA: &str = "???";
 // Time PPLNS WINDOW in seconds
