use std::sync::Arc;

use crate::app::{keys::KeyPressed, Restart};
use crate::disk::node::Node;
use crate::disk::pool::Pool;
use crate::disk::state::{Gupax, State};
use crate::disk::status::Submenu;
use crate::helper::{Helper, ProcessSignal, ProcessState};
use crate::utils::constants::*;
use crate::utils::errors::{ErrorButtons, ErrorFerris};
use crate::utils::macros::lock;
use crate::utils::regex::Regexes;
use egui::TextStyle::Name;
use egui::*;
use log::debug;

use crate::app::Tab;
use crate::helper::ProcessState::*;
impl crate::app::App {
    #[allow(clippy::too_many_arguments)]
    pub fn bottom_panel(
        &mut self,
        ctx: &egui::Context,
        p2pool_state: ProcessState,
        xmrig_state: ProcessState,
        xmrig_proxy_state: ProcessState,
        xvb_state: ProcessState,
        key: &KeyPressed,
        wants_input: bool,
        p2pool_is_waiting: bool,
        xmrig_is_waiting: bool,
        xmrig_proxy_is_waiting: bool,
        xvb_is_waiting: bool,
        p2pool_is_alive: bool,
        xmrig_is_alive: bool,
        xmrig_proxy_is_alive: bool,
        xvb_is_alive: bool,
    ) {
        // Bottom: app info + state/process buttons
        debug!("App | Rendering BOTTOM bar");
        TopBottomPanel::bottom("bottom").show(ctx, |ui| {
            let height = self.size.y / 22.0;
            // let width = self.size.x;
            ui.style_mut().override_text_style = Some(Name("Bottom".into()));
            ui.horizontal(|ui| {
                ui.group(|ui| {
                    let size = vec2(0.0, height);
                    // [Gupax Version]
                    // Is yellow if the user updated and should (but isn't required to) restart.
                    match *lock!(self.restart) {
                        Restart::Yes => ui
                            .add_sized(
                                size,
                                Label::new(RichText::new(&self.name_version).color(YELLOW)),
                            )
                            .on_hover_text(GUPAX_SHOULD_RESTART),
                        _ => ui.add_sized(size, Label::new(&self.name_version)),
                    };
                    ui.separator();
                    // [OS]
                    // Check if admin for windows.
                    // Unix SHOULDN'T be running as root, and the check is done when
                    // [App] is initialized, so no reason to check here.
                    #[cfg(target_os = "windows")]
                    if self.admin {
                        ui.add_sized(size, Label::new(self.os));
                    } else {
                        ui.add_sized(size, Label::new(RichText::new(self.os).color(RED)))
                            .on_hover_text(WINDOWS_NOT_ADMIN);
                    }
                    #[cfg(target_family = "unix")]
                    // [P2Pool/XMRig/XvB] Status
                    ui.label(self.os);
                    // ui.add_sized(size, Label::new(self.os));
                    ui.separator();
                    status_p2pool(p2pool_state, ui, size);
                    ui.separator();
                    status_xmrig(xmrig_state, ui, size);
                    ui.separator();
                    status_xp(xmrig_proxy_state, ui, size);
                    ui.separator();
                    status_xvb(xvb_state, ui, size);
                });

                ui.with_layout(Layout::right_to_left(Align::RIGHT), |ui| {
                    let width = (ui.available_width() / 3.0) - (SPACE * 3.0);
                    let size = vec2(width, height);
                    // [Save/Reset]
                    self.save_reset_ui(ui, size, key, wants_input);
                    // [Simple/Advanced] + [Start/Stop/Restart]
                    match self.tab {
                        Tab::Status => {
                            self.status_submenu(ui, height);
                        }
                        Tab::Gupax => {
                            self.gupax_submenu(ui, height);
                        }
                        Tab::P2pool => {
                            self.p2pool_submenu(ui, size);
                            self.p2pool_run_actions(
                                ui,
                                height,
                                p2pool_is_waiting,
                                p2pool_is_alive,
                                wants_input,
                                key,
                            );
                        }
                        Tab::Xmrig => {
                            self.xmrig_submenu(ui, size);
                            self.xmrig_run_actions(
                                ui,
                                height,
                                xmrig_is_waiting,
                                xmrig_is_alive,
                                key,
                                wants_input,
                            );
                        }
<<<<<<< HEAD
                        Tab::Xvb => {
                            self.xvb_submenu(ui, size);
                            self.xvb_run_actions(
                                ui,
                                height,
                                xvb_is_waiting,
                                xvb_is_alive,
=======
                        Tab::XmrigProxy => {
                            self.xmrig_proxy_submenu(ui, size);
                            self.xmrig_proxy_run_actions(
                                ui,
                                height,
                                xmrig_proxy_is_waiting,
                                xmrig_proxy_is_alive,
>>>>>>> 67f996aa
                                key,
                                wants_input,
                            );
                        }
<<<<<<< HEAD
=======
                        Tab::Xvb => self.xvb_run_actions(
                            ui,
                            height,
                            xvb_is_waiting,
                            xvb_is_alive,
                            key,
                            wants_input,
                        ),
>>>>>>> 67f996aa
                        Tab::About => {}
                    }
                });
            });
        });
    }
    fn save_reset_ui(&mut self, ui: &mut Ui, size: Vec2, key: &KeyPressed, wants_input: bool) {
        ui.group(|ui| {
            ui.set_enabled(self.diff);
            let width = size.x / 2.0;
            let size = vec2(width, size.y);
            if key.is_r() && !wants_input && self.diff
                || ui
                    .add_sized(size, Button::new("Reset"))
                    .on_hover_text("Reset changes")
                    .clicked()
            {
                let og = lock!(self.og).clone();
                self.state.status = og.status;
                self.state.gupax = og.gupax;
                self.state.p2pool = og.p2pool;
                self.state.xmrig = og.xmrig;
                self.state.xmrig_proxy = og.xmrig_proxy;
                self.state.xvb = og.xvb;
                self.node_vec.clone_from(&self.og_node_vec);
                self.pool_vec.clone_from(&self.og_pool_vec);
            }
            if key.is_s() && !wants_input && self.diff
                || ui
                    .add_sized(size, Button::new("Save"))
                    .on_hover_text("Save changes")
                    .clicked()
            {
                match State::save(&mut self.state, &self.state_path) {
                    Ok(_) => {
                        let mut og = lock!(self.og);
                        og.status = self.state.status.clone();
                        og.gupax = self.state.gupax.clone();
                        og.p2pool = self.state.p2pool.clone();
                        og.xmrig = self.state.xmrig.clone();
                        og.xmrig_proxy = self.state.xmrig_proxy.clone();
                        og.xvb = self.state.xvb.clone();
                    }
                    Err(e) => {
                        self.error_state.set(
                            format!("State file: {}", e),
                            ErrorFerris::Error,
                            ErrorButtons::Okay,
                        );
                    }
                };
                match Node::save(&self.node_vec, &self.node_path) {
                    Ok(_) => self.og_node_vec.clone_from(&self.node_vec),
                    Err(e) => self.error_state.set(
                        format!("Node list: {}", e),
                        ErrorFerris::Error,
                        ErrorButtons::Okay,
                    ),
                };
                match Pool::save(&self.pool_vec, &self.pool_path) {
                    Ok(_) => self.og_pool_vec.clone_from(&self.pool_vec),
                    Err(e) => self.error_state.set(
                        format!("Pool list: {}", e),
                        ErrorFerris::Error,
                        ErrorButtons::Okay,
                    ),
                };
            }
        });
    }
    fn status_submenu(&mut self, ui: &mut Ui, height: f32) {
        // ui.style_mut().wrap = Some(true);
        ui.group(|ui| {
            let size = vec2(0.0, height);
            if ui
                .add_sized(
                    size,
                    SelectableLabel::new(
                        self.state.status.submenu == Submenu::Benchmarks,
                        "Benchmarks",
                    ),
                )
                .on_hover_text(STATUS_SUBMENU_HASHRATE)
                .clicked()
            {
                self.state.status.submenu = Submenu::Benchmarks;
            }
            ui.separator();
            if ui
                .add_sized(
                    size,
                    SelectableLabel::new(self.state.status.submenu == Submenu::P2pool, "P2Pool"),
                )
                .on_hover_text(STATUS_SUBMENU_P2POOL)
                .clicked()
            {
                self.state.status.submenu = Submenu::P2pool;
            }
            ui.separator();
            if ui
                .add_sized(
                    size,
                    SelectableLabel::new(
                        self.state.status.submenu == Submenu::Processes,
                        "Processes",
                    ),
                )
                .on_hover_text(STATUS_SUBMENU_PROCESSES)
                .clicked()
            {
                self.state.status.submenu = Submenu::Processes;
            }
        });
    }
    fn gupax_submenu(&mut self, ui: &mut Ui, height: f32) {
        ui.group(|ui| {
            let width = (ui.available_width() / 2.0) - 10.5;
            let size = vec2(width, height);
            if ui
                .add_sized(
                    size,
                    SelectableLabel::new(!self.state.gupax.simple, "Advanced"),
                )
                .on_hover_text(GUPAX_ADVANCED)
                .clicked()
            {
                self.state.gupax.simple = false;
            }
            ui.separator();
            if ui
                .add_sized(
                    size,
                    SelectableLabel::new(self.state.gupax.simple, "Simple"),
                )
                .on_hover_text(GUPAX_SIMPLE)
                .clicked()
            {
                self.state.gupax.simple = true;
            }
        });
    }
    fn p2pool_submenu(&mut self, ui: &mut Ui, size: Vec2) {
        ui.group(|ui| {
            let width = size.x / 1.5;
            let size = vec2(width, size.y);
            if ui
                .add_sized(
                    size,
                    SelectableLabel::new(!self.state.p2pool.simple, "Advanced"),
                )
                .on_hover_text(P2POOL_ADVANCED)
                .clicked()
            {
                self.state.p2pool.simple = false;
            }
            ui.separator();
            if ui
                .add_sized(
                    size,
                    SelectableLabel::new(self.state.p2pool.simple, "Simple"),
                )
                .on_hover_text(P2POOL_SIMPLE)
                .clicked()
            {
                self.state.p2pool.simple = true;
            }
        });
    }
    fn p2pool_run_actions(
        &mut self,
        ui: &mut Ui,
        height: f32,
        p2pool_is_waiting: bool,
        p2pool_is_alive: bool,
        wants_input: bool,
        key: &KeyPressed,
    ) {
        ui.group(|ui| {
            let width = (ui.available_width() / 3.0) - 5.0;
            let size = vec2(width, height);
            if p2pool_is_waiting {
                ui.add_enabled_ui(false, |ui| {
                    ui.add_sized(size, Button::new("⟲"))
                        .on_disabled_hover_text(P2POOL_MIDDLE);
                    ui.add_sized(size, Button::new("⏹"))
                        .on_disabled_hover_text(P2POOL_MIDDLE);
                    ui.add_sized(size, Button::new("▶"))
                        .on_disabled_hover_text(P2POOL_MIDDLE);
                });
            } else if p2pool_is_alive {
                if key.is_up() && !wants_input
                    || ui
                        .add_sized(size, Button::new("⟲"))
                        .on_hover_text("Restart P2Pool")
                        .clicked()
                {
                    let _ = lock!(self.og).update_absolute_path();
                    let _ = self.state.update_absolute_path();
                    Helper::restart_p2pool(
                        &self.helper,
                        &self.state.p2pool,
                        &self.state.gupax.absolute_p2pool_path,
                        self.gather_backup_hosts(),
                    );
                }
                if key.is_down() && !wants_input
                    || ui
                        .add_sized(size, Button::new("⏹"))
                        .on_hover_text("Stop P2Pool")
                        .clicked()
                {
                    Helper::stop_p2pool(&self.helper);
                }
                ui.add_enabled_ui(false, |ui| {
                    ui.add_sized(size, Button::new("▶"))
                        .on_disabled_hover_text("Start P2Pool");
                });
            } else {
                ui.add_enabled_ui(false, |ui| {
                    ui.add_sized(size, Button::new("⟲"))
                        .on_disabled_hover_text("Restart P2Pool");
                    ui.add_sized(size, Button::new("⏹"))
                        .on_disabled_hover_text("Stop P2Pool");
                });
                // Check if address and path is okay before allowing to start.
                let mut text = String::new();
                let mut ui_enabled = true;
                if !Regexes::addr_ok(&self.state.p2pool.address) {
                    ui_enabled = false;
                    text = format!("Error: {}", P2POOL_ADDRESS);
                } else if !Gupax::path_is_file(&self.state.gupax.p2pool_path) {
                    ui_enabled = false;
                    text = format!("Error: {}", P2POOL_PATH_NOT_FILE);
                } else if !crate::components::update::check_p2pool_path(
                    &self.state.gupax.p2pool_path,
                ) {
                    ui_enabled = false;
                    text = format!("Error: {}", P2POOL_PATH_NOT_VALID);
                }
                ui.set_enabled(ui_enabled);
                let color = if ui_enabled { GREEN } else { RED };
                if (ui_enabled && key.is_up() && !wants_input)
                    || ui
                        .add_sized(size, Button::new(RichText::new("▶").color(color)))
                        .on_hover_text("Start P2Pool")
                        .on_disabled_hover_text(text)
                        .clicked()
                {
                    let _ = lock!(self.og).update_absolute_path();
                    let _ = self.state.update_absolute_path();
                    Helper::start_p2pool(
                        &self.helper,
                        &self.state.p2pool,
                        &self.state.gupax.absolute_p2pool_path,
                        self.gather_backup_hosts(),
                    );
                }
            }
        });
    }
    fn xmrig_submenu(&mut self, ui: &mut Ui, size: Vec2) {
        ui.group(|ui| {
            let width = size.x / 1.5;
            let size = vec2(width, size.y);
            if ui
                .add_sized(
                    size,
                    SelectableLabel::new(!self.state.xmrig.simple, "Advanced"),
                )
                .on_hover_text(XMRIG_ADVANCED)
                .clicked()
            {
                self.state.xmrig.simple = false;
            }
            ui.separator();
            if ui
                .add_sized(
                    size,
                    SelectableLabel::new(self.state.xmrig.simple, "Simple"),
                )
                .on_hover_text(XMRIG_SIMPLE)
                .clicked()
            {
                self.state.xmrig.simple = true;
            }
        });
    }
    fn xmrig_proxy_submenu(&mut self, ui: &mut Ui, size: Vec2) {
        ui.group(|ui| {
            let width = size.x / 1.5;
            let size = vec2(width, size.y);
            if ui
                .add_sized(
                    size,
                    SelectableLabel::new(!self.state.xmrig_proxy.simple, "Advanced"),
                )
                .on_hover_text(XMRIG_PROXY_ADVANCED)
                .clicked()
            {
                self.state.xmrig_proxy.simple = false;
            }
            ui.separator();
            if ui
                .add_sized(
                    size,
                    SelectableLabel::new(self.state.xmrig_proxy.simple, "Simple"),
                )
                .on_hover_text(XMRIG_PROXY_SIMPLE)
                .clicked()
            {
                self.state.xmrig_proxy.simple = true;
            }
        });
    }
    fn xmrig_run_actions(
        &mut self,
        ui: &mut Ui,
        height: f32,
        xmrig_is_waiting: bool,
        xmrig_is_alive: bool,
        key: &KeyPressed,
        wants_input: bool,
    ) {
        ui.group(|ui| {
            let width = (ui.available_width() / 3.0) - 5.0;
            let size = vec2(width, height);
            if xmrig_is_waiting {
                ui.add_enabled_ui(false, |ui| {
                    ui.add_sized(size, Button::new("⟲"))
                        .on_disabled_hover_text(XMRIG_MIDDLE);
                    ui.add_sized(size, Button::new("⏹"))
                        .on_disabled_hover_text(XMRIG_MIDDLE);
                    ui.add_sized(size, Button::new("▶"))
                        .on_disabled_hover_text(XMRIG_MIDDLE);
                });
            } else if xmrig_is_alive {
                if key.is_up() && !wants_input
                    || ui
                        .add_sized(size, Button::new("⟲"))
                        .on_hover_text("Restart XMRig")
                        .clicked()
                {
                    let _ = lock!(self.og).update_absolute_path();
                    let _ = self.state.update_absolute_path();
                    if cfg!(windows) {
                        Helper::restart_xmrig(
                            &self.helper,
                            &self.state.xmrig,
                            &self.state.gupax.absolute_xmrig_path,
                            Arc::clone(&self.sudo),
                        );
                    } else {
                        lock!(self.sudo).signal = ProcessSignal::Restart;
                        self.error_state.ask_sudo(&self.sudo);
                    }
                }
                if key.is_down() && !wants_input
                    || ui
                        .add_sized(size, Button::new("⏹"))
                        .on_hover_text("Stop XMRig")
                        .clicked()
                {
                    if cfg!(target_os = "macos") {
                        lock!(self.sudo).signal = ProcessSignal::Stop;
                        self.error_state.ask_sudo(&self.sudo);
                    } else {
                        Helper::stop_xmrig(&self.helper);
                    }
                }
                ui.add_enabled_ui(false, |ui| {
                    ui.add_sized(size, Button::new("▶"))
                        .on_disabled_hover_text("Start XMRig");
                });
            } else {
                ui.add_enabled_ui(false, |ui| {
                    ui.add_sized(size, Button::new("⟲"))
                        .on_disabled_hover_text("Restart XMRig");
                    ui.add_sized(size, Button::new("⏹"))
                        .on_disabled_hover_text("Stop XMRig");
                });
                let mut text = String::new();
                let mut ui_enabled = true;
                if !Gupax::path_is_file(&self.state.gupax.xmrig_path) {
                    ui_enabled = false;
                    text = format!("Error: {}", XMRIG_PATH_NOT_FILE);
                } else if !crate::components::update::check_xmrig_path(&self.state.gupax.xmrig_path)
                {
                    ui_enabled = false;
                    text = format!("Error: {}", XMRIG_PATH_NOT_VALID);
                }
                ui.set_enabled(ui_enabled);
                let color = if ui_enabled { GREEN } else { RED };
                if (ui_enabled && key.is_up() && !wants_input)
                    || ui
                        .add_sized(size, Button::new(RichText::new("▶").color(color)))
                        .on_hover_text("Start XMRig")
                        .on_disabled_hover_text(text)
                        .clicked()
                {
                    let _ = lock!(self.og).update_absolute_path();
                    let _ = self.state.update_absolute_path();
                    if cfg!(windows) {
                        Helper::start_xmrig(
                            &self.helper,
                            &self.state.xmrig,
                            &self.state.gupax.absolute_xmrig_path,
                            Arc::clone(&self.sudo),
                        );
                    } else if cfg!(unix) {
                        lock!(self.sudo).signal = ProcessSignal::Start;
                        self.error_state.ask_sudo(&self.sudo);
                    }
                }
            }
        });
    }
<<<<<<< HEAD

    fn xvb_submenu(&mut self, ui: &mut Ui, size: Vec2) {
        ui.group(|ui| {
            let width = size.x / 1.5;
            let size = vec2(width, size.y);
            if ui
                .add_sized(
                    size,
                    SelectableLabel::new(!self.state.xvb.simple, "Advanced"),
                )
                .clicked()
            {
                self.state.xvb.simple = false;
            }
            ui.separator();
            if ui
                .add_sized(size, SelectableLabel::new(self.state.xvb.simple, "Simple"))
                .clicked()
            {
                self.state.xvb.simple = true;
=======
    fn xmrig_proxy_run_actions(
        &mut self,
        ui: &mut Ui,
        height: f32,
        xmrig_proxy_is_waiting: bool,
        xmrig_proxy_is_alive: bool,
        key: &KeyPressed,
        wants_input: bool,
    ) {
        ui.group(|ui| {
            let width = (ui.available_width() / 3.0) - 5.0;
            let size = vec2(width, height);
            if xmrig_proxy_is_waiting {
                ui.add_enabled_ui(false, |ui| {
                    ui.add_sized(size, Button::new("⟲"))
                        .on_disabled_hover_text(XMRIG_PROXY_MIDDLE);
                    ui.add_sized(size, Button::new("⏹"))
                        .on_disabled_hover_text(XMRIG_PROXY_MIDDLE);
                    ui.add_sized(size, Button::new("▶"))
                        .on_disabled_hover_text(XMRIG_PROXY_MIDDLE);
                });
            } else if xmrig_proxy_is_alive {
                if key.is_up() && !wants_input
                    || ui
                        .add_sized(size, Button::new("⟲"))
                        .on_hover_text("Restart XMRig-Proxy")
                        .clicked()
                {
                    let _ = lock!(self.og).update_absolute_path();
                    let _ = self.state.update_absolute_path();
                    Helper::restart_xp(
                        &self.helper,
                        &self.state.xmrig_proxy,
                        &self.state.xmrig,
                        &self.state.gupax.absolute_xp_path,
                    );
                }
                if key.is_down() && !wants_input
                    || ui
                        .add_sized(size, Button::new("⏹"))
                        .on_hover_text("Stop XMRig-Proxy")
                        .clicked()
                {
                    Helper::stop_xp(&self.helper);
                }
                ui.add_enabled_ui(false, |ui| {
                    ui.add_sized(size, Button::new("▶"))
                        .on_disabled_hover_text("Start XMRig-Proxy");
                });
            } else {
                ui.add_enabled_ui(false, |ui| {
                    ui.add_sized(size, Button::new("⟲"))
                        .on_disabled_hover_text("Restart XMRig-Proxy");
                    ui.add_sized(size, Button::new("⏹"))
                        .on_disabled_hover_text("Stop XMRig-Proxy");
                });
                let mut text = String::new();
                let mut ui_enabled = true;
                if !Gupax::path_is_file(&self.state.gupax.xmrig_proxy_path) {
                    ui_enabled = false;
                    text = format!("Error: {}", XMRIG_PROXY_PATH_NOT_FILE);
                } else if !crate::components::update::check_xp_path(
                    &self.state.gupax.xmrig_proxy_path,
                ) {
                    ui_enabled = false;
                    text = format!("Error: {}", XMRIG_PROXY_PATH_NOT_VALID);
                }
                ui.set_enabled(ui_enabled);
                let color = if ui_enabled { GREEN } else { RED };
                if (ui_enabled && key.is_up() && !wants_input)
                    || ui
                        .add_sized(size, Button::new(RichText::new("▶").color(color)))
                        .on_hover_text("Start XMRig-Proxy")
                        .on_disabled_hover_text(text)
                        .clicked()
                {
                    let _ = lock!(self.og).update_absolute_path();
                    let _ = self.state.update_absolute_path();
                    Helper::start_xp(
                        &self.helper,
                        &self.state.xmrig_proxy,
                        &self.state.xmrig,
                        &self.state.gupax.absolute_xp_path,
                    );
                }
>>>>>>> 67f996aa
            }
        });
    }
    fn xvb_run_actions(
        &mut self,
        ui: &mut Ui,
        height: f32,
        xvb_is_waiting: bool,
        xvb_is_alive: bool,
        key: &KeyPressed,
        wants_input: bool,
    ) {
        ui.group(|ui| {
            let width = (ui.available_width() / 3.0) - 5.0;
            let size = vec2(width, height);
            if xvb_is_waiting {
                ui.add_enabled_ui(false, |ui| {
                    ui.add_sized(size, Button::new("⟲"))
                        .on_disabled_hover_text(XVB_MIDDLE);
                    ui.add_sized(size, Button::new("⏹"))
                        .on_disabled_hover_text(XVB_MIDDLE);
                    ui.add_sized(size, Button::new("▶"))
                        .on_disabled_hover_text(XVB_MIDDLE);
                });
            } else if xvb_is_alive {
                if key.is_up() && !wants_input
                    || ui
                        .add_sized(size, Button::new("⟲"))
                        .on_hover_text("Restart Xvb")
                        .clicked()
                {
                    Helper::restart_xvb(
                        &self.helper,
                        &self.state.xvb,
                        &self.state.p2pool,
                        &self.state.xmrig,
                        &self.state.xmrig_proxy,
                    );
                }
                if key.is_down() && !wants_input
                    || ui
                        .add_sized(size, Button::new("⏹"))
                        .on_hover_text("Stop Xvb")
                        .clicked()
                {
                    Helper::stop_xvb(&self.helper);
                }
                ui.add_enabled_ui(false, |ui| {
                    ui.add_sized(size, Button::new("▶"))
                        .on_disabled_hover_text("Start Xvb");
                });
            } else {
                ui.add_enabled_ui(false, |ui| {
                    ui.add_sized(size, Button::new("⟲"))
                        .on_disabled_hover_text("Restart Xvb");
                    ui.add_sized(size, Button::new("⏹"))
                        .on_disabled_hover_text("Stop Xvb");
                });
                // verify that address and token syntaxes are correct
                let ui_enabled = Regexes::addr_ok(&self.state.p2pool.address)
                    && self.state.xvb.token.len() == 9
                    && self.state.xvb.token.parse::<u32>().is_ok();
                ui.set_enabled(ui_enabled);
                let color = if ui_enabled { GREEN } else { RED };
                if (ui_enabled && key.is_up() && !wants_input)
                    || ui
                        .add_sized(size, Button::new(RichText::new("▶").color(color)))
                        .on_hover_text("Start Xvb")
                        .on_disabled_hover_text(XVB_NOT_CONFIGURED)
                        .clicked()
                {
                    Helper::start_xvb(
                        &self.helper,
                        &self.state.xvb,
                        &self.state.p2pool,
                        &self.state.xmrig,
                        &self.state.xmrig_proxy,
                    );
                }
            }
        });
    }
}

fn status_p2pool(state: ProcessState, ui: &mut Ui, size: Vec2) {
    let color;
    let hover_text = match state {
        Alive => {
            color = GREEN;
            P2POOL_ALIVE
        }
        Dead => {
            color = GRAY;
            P2POOL_DEAD
        }
        Failed => {
            color = RED;
            P2POOL_FAILED
        }
        Syncing => {
            color = ORANGE;
            P2POOL_SYNCING
        }
        Middle | Waiting | NotMining | OfflineNodesAll | Retry => {
            color = YELLOW;
            P2POOL_MIDDLE
        }
    };
    status(ui, color, hover_text, size, "P2pool  ⏺");
}

fn status_xmrig(state: ProcessState, ui: &mut Ui, size: Vec2) {
    let color;
    let hover_text = match state {
        Alive => {
            color = GREEN;
            XMRIG_ALIVE
        }
        Dead => {
            color = GRAY;
            XMRIG_DEAD
        }
        Failed => {
            color = RED;
            XMRIG_FAILED
        }
        NotMining | OfflineNodesAll => {
            color = ORANGE;
            XMRIG_NOT_MINING
        }
        Middle | Waiting | Syncing | Retry => {
            color = YELLOW;
            XMRIG_MIDDLE
        }
    };
    status(ui, color, hover_text, size, "XMRig  ⏺");
}

fn status_xp(state: ProcessState, ui: &mut Ui, size: Vec2) {
    let color;
    let hover_text = match state {
        Alive => {
            color = GREEN;
            XMRIG_PROXY_ALIVE
        }
        Dead => {
            color = GRAY;
            XMRIG_PROXY_DEAD
        }
        Failed => {
            color = RED;
            XMRIG_PROXY_FAILED
        }
        NotMining | OfflineNodesAll => {
            color = ORANGE;
            XMRIG_PROXY_NOT_MINING
        }
        Middle | Waiting | Syncing | Retry => {
            color = YELLOW;
            XMRIG_PROXY_MIDDLE
        }
    };
    status(ui, color, hover_text, size, "Proxy ⏺");
}
fn status_xvb(state: ProcessState, ui: &mut Ui, size: Vec2) {
    let color;
    let hover_text = match state {
        Alive => {
            color = GREEN;
            XVB_ALIVE
        }
        Dead => {
            color = GRAY;
            XVB_DEAD
        }
        Failed | Retry => {
            color = RED;
            XVB_FAILED
        }
        NotMining | Syncing | OfflineNodesAll => {
            color = ORANGE;
            XVB_PUBLIC_ONLY
        }
        Middle | Waiting => {
            color = YELLOW;
            XVB_MIDDLE
        }
    };
    status(ui, color, hover_text, size, "XvB  ⏺");
}

fn status(ui: &mut Ui, color: Color32, hover_text: &str, _size: Vec2, text: &str) {
    ui.label(RichText::new(text).color(color))
        .on_hover_text(hover_text);
}<|MERGE_RESOLUTION|>--- conflicted
+++ resolved
@@ -117,7 +117,17 @@
                                 wants_input,
                             );
                         }
-<<<<<<< HEAD
+                        Tab::XmrigProxy => {
+                            self.xmrig_proxy_submenu(ui, size);
+                            self.xmrig_proxy_run_actions(
+                                ui,
+                                height,
+                                xmrig_proxy_is_waiting,
+                                xmrig_proxy_is_alive,
+                                key,
+                                wants_input,
+                            );
+                        }
                         Tab::Xvb => {
                             self.xvb_submenu(ui, size);
                             self.xvb_run_actions(
@@ -125,30 +135,10 @@
                                 height,
                                 xvb_is_waiting,
                                 xvb_is_alive,
-=======
-                        Tab::XmrigProxy => {
-                            self.xmrig_proxy_submenu(ui, size);
-                            self.xmrig_proxy_run_actions(
-                                ui,
-                                height,
-                                xmrig_proxy_is_waiting,
-                                xmrig_proxy_is_alive,
->>>>>>> 67f996aa
                                 key,
                                 wants_input,
-                            );
+                            )
                         }
-<<<<<<< HEAD
-=======
-                        Tab::Xvb => self.xvb_run_actions(
-                            ui,
-                            height,
-                            xvb_is_waiting,
-                            xvb_is_alive,
-                            key,
-                            wants_input,
-                        ),
->>>>>>> 67f996aa
                         Tab::About => {}
                     }
                 });
@@ -565,7 +555,6 @@
             }
         });
     }
-<<<<<<< HEAD
 
     fn xvb_submenu(&mut self, ui: &mut Ui, size: Vec2) {
         ui.group(|ui| {
@@ -586,7 +575,89 @@
                 .clicked()
             {
                 self.state.xvb.simple = true;
-=======
+            }
+        });
+    }
+    fn xvb_run_actions(
+        &mut self,
+        ui: &mut Ui,
+        height: f32,
+        xvb_is_waiting: bool,
+        xvb_is_alive: bool,
+        key: &KeyPressed,
+        wants_input: bool,
+    ) {
+        ui.group(|ui| {
+            let width = (ui.available_width() / 3.0) - 5.0;
+            let size = vec2(width, height);
+            if xvb_is_waiting {
+                ui.add_enabled_ui(false, |ui| {
+                    ui.add_sized(size, Button::new("⟲"))
+                        .on_disabled_hover_text(XVB_MIDDLE);
+                    ui.add_sized(size, Button::new("⏹"))
+                        .on_disabled_hover_text(XVB_MIDDLE);
+                    ui.add_sized(size, Button::new("▶"))
+                        .on_disabled_hover_text(XVB_MIDDLE);
+                });
+            } else if xvb_is_alive {
+                if key.is_up() && !wants_input
+                    || ui
+                        .add_sized(size, Button::new("⟲"))
+                        .on_hover_text("Restart Xvb")
+                        .clicked()
+                {
+                    Helper::restart_xvb(
+                        &self.helper,
+                        &self.state.xvb,
+                        &self.state.p2pool,
+                        &self.state.xmrig,
+                        &self.state.xmrig_proxy,
+                    );
+                }
+                if key.is_down() && !wants_input
+                    || ui
+                        .add_sized(size, Button::new("⏹"))
+                        .on_hover_text("Stop Xvb")
+                        .clicked()
+                {
+                    Helper::stop_xvb(&self.helper);
+                }
+                ui.add_enabled_ui(false, |ui| {
+                    ui.add_sized(size, Button::new("▶"))
+                        .on_disabled_hover_text("Start Xvb");
+                });
+            } else {
+                ui.add_enabled_ui(false, |ui| {
+                    ui.add_sized(size, Button::new("⟲"))
+                        .on_disabled_hover_text("Restart Xvb");
+                    ui.add_sized(size, Button::new("⏹"))
+                        .on_disabled_hover_text("Stop Xvb");
+                });
+                // verify that address and token syntaxes are correct
+                let ui_enabled = Regexes::addr_ok(&self.state.p2pool.address)
+                    && self.state.xvb.token.len() == 9
+                    && self.state.xvb.token.parse::<u32>().is_ok();
+                ui.set_enabled(ui_enabled);
+                let color = if ui_enabled { GREEN } else { RED };
+                if (ui_enabled && key.is_up() && !wants_input)
+                    || ui
+                        .add_sized(size, Button::new(RichText::new("▶").color(color)))
+                        .on_hover_text("Start Xvb")
+                        .on_disabled_hover_text(XVB_NOT_CONFIGURED)
+                        .clicked()
+                {
+                    Helper::start_xvb(
+                        &self.helper,
+                        &self.state.xvb,
+                        &self.state.p2pool,
+                        &self.state.xmrig,
+                        &self.state.xmrig_proxy,
+                    );
+                }
+            }
+        });
+    }
+
     fn xmrig_proxy_run_actions(
         &mut self,
         ui: &mut Ui,
@@ -643,6 +714,7 @@
                     ui.add_sized(size, Button::new("⏹"))
                         .on_disabled_hover_text("Stop XMRig-Proxy");
                 });
+
                 let mut text = String::new();
                 let mut ui_enabled = true;
                 if !Gupax::path_is_file(&self.state.gupax.xmrig_proxy_path) {
@@ -672,86 +744,6 @@
                         &self.state.gupax.absolute_xp_path,
                     );
                 }
->>>>>>> 67f996aa
-            }
-        });
-    }
-    fn xvb_run_actions(
-        &mut self,
-        ui: &mut Ui,
-        height: f32,
-        xvb_is_waiting: bool,
-        xvb_is_alive: bool,
-        key: &KeyPressed,
-        wants_input: bool,
-    ) {
-        ui.group(|ui| {
-            let width = (ui.available_width() / 3.0) - 5.0;
-            let size = vec2(width, height);
-            if xvb_is_waiting {
-                ui.add_enabled_ui(false, |ui| {
-                    ui.add_sized(size, Button::new("⟲"))
-                        .on_disabled_hover_text(XVB_MIDDLE);
-                    ui.add_sized(size, Button::new("⏹"))
-                        .on_disabled_hover_text(XVB_MIDDLE);
-                    ui.add_sized(size, Button::new("▶"))
-                        .on_disabled_hover_text(XVB_MIDDLE);
-                });
-            } else if xvb_is_alive {
-                if key.is_up() && !wants_input
-                    || ui
-                        .add_sized(size, Button::new("⟲"))
-                        .on_hover_text("Restart Xvb")
-                        .clicked()
-                {
-                    Helper::restart_xvb(
-                        &self.helper,
-                        &self.state.xvb,
-                        &self.state.p2pool,
-                        &self.state.xmrig,
-                        &self.state.xmrig_proxy,
-                    );
-                }
-                if key.is_down() && !wants_input
-                    || ui
-                        .add_sized(size, Button::new("⏹"))
-                        .on_hover_text("Stop Xvb")
-                        .clicked()
-                {
-                    Helper::stop_xvb(&self.helper);
-                }
-                ui.add_enabled_ui(false, |ui| {
-                    ui.add_sized(size, Button::new("▶"))
-                        .on_disabled_hover_text("Start Xvb");
-                });
-            } else {
-                ui.add_enabled_ui(false, |ui| {
-                    ui.add_sized(size, Button::new("⟲"))
-                        .on_disabled_hover_text("Restart Xvb");
-                    ui.add_sized(size, Button::new("⏹"))
-                        .on_disabled_hover_text("Stop Xvb");
-                });
-                // verify that address and token syntaxes are correct
-                let ui_enabled = Regexes::addr_ok(&self.state.p2pool.address)
-                    && self.state.xvb.token.len() == 9
-                    && self.state.xvb.token.parse::<u32>().is_ok();
-                ui.set_enabled(ui_enabled);
-                let color = if ui_enabled { GREEN } else { RED };
-                if (ui_enabled && key.is_up() && !wants_input)
-                    || ui
-                        .add_sized(size, Button::new(RichText::new("▶").color(color)))
-                        .on_hover_text("Start Xvb")
-                        .on_disabled_hover_text(XVB_NOT_CONFIGURED)
-                        .clicked()
-                {
-                    Helper::start_xvb(
-                        &self.helper,
-                        &self.state.xvb,
-                        &self.state.p2pool,
-                        &self.state.xmrig,
-                        &self.state.xmrig_proxy,
-                    );
-                }
             }
         });
     }
