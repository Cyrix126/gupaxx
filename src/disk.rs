// Gupax - GUI Uniting P2Pool And XMRig
//
// Copyright (c) 2022 hinto-janaiyo
//
// This program is free software: you can redistribute it and/or modify
// it under the terms of the GNU General Public License as published by
// the Free Software Foundation, either version 3 of the License, or
// (at your option) any later version.
//
// This program is distributed in the hope that it will be useful,
// but WITHOUT ANY WARRANTY; without even the implied warranty of
// MERCHANTABILITY or FITNESS FOR A PARTICULAR PURPOSE.  See the
// GNU General Public License for more details.
//
// You should have received a copy of the GNU General Public License
// along with this program.  If not, see <https://www.gnu.org/licenses/>.

// This handles reading/writing the disk files:
//     - [state.toml] -> [App] state
//     - [nodes.toml] -> [Manual Nodes] list
// The TOML format is used. This struct hierarchy
// directly translates into the TOML parser:
//   State/
//   ├─ Gupax/
//   │  ├─ ...
//   ├─ P2pool/
//   │  ├─ ...
//   ├─ Xmrig/
//   │  ├─ ...
//   ├─ Version/
//      ├─ ...

use std::{
	fs,
	fmt::Display,
	path::PathBuf,
	result::Result,
	sync::{Arc,Mutex},
	fmt::Write,
};
use serde::{Serialize,Deserialize};
use figment::Figment;
use figment::providers::{Format,Toml};
use crate::{
	human::*,
	constants::*,
	gupax::Ratio,
	Tab,
	xmr::*,
	macros::*,
};
use log::*;
#[cfg(target_family = "unix")]
use std::os::unix::fs::PermissionsExt;

//---------------------------------------------------------------------------------------------------- Const
// State file
const ERROR: &str = "Disk error";
const PATH_ERROR: &str = "PATH for state directory could not be not found";
#[cfg(target_os = "windows")]
const DIRECTORY: &str = r#"Gupax\"#;
#[cfg(target_os = "macos")]
const DIRECTORY: &str = "Gupax/";
#[cfg(target_os = "linux")]
const DIRECTORY: &str = "gupax/";

// File names
pub const STATE_TOML: &str = "state.toml";
pub const NODE_TOML: &str = "node.toml";
pub const POOL_TOML: &str = "pool.toml";

// P2Pool API
// Lives within the Gupax OS data directory.
// ~/.local/share/gupax/p2pool/
// ├─ payout_log  // Raw log lines of payouts received
// ├─ payout      // Single [u64] representing total payouts
// ├─ xmr         // Single [u64] representing total XMR mined in atomic units
#[cfg(target_os = "windows")]
pub const GUPAX_P2POOL_API_DIRECTORY:    &str = r"p2pool\";
#[cfg(target_family = "unix")]
pub const GUPAX_P2POOL_API_DIRECTORY:    &str = "p2pool/";
pub const GUPAX_P2POOL_API_LOG:       &str = "log";
pub const GUPAX_P2POOL_API_PAYOUT: &str = "payout";
pub const GUPAX_P2POOL_API_XMR:    &str = "xmr";
pub const GUPAX_P2POOL_API_FILE_ARRAY: [&str; 3] = [
	GUPAX_P2POOL_API_LOG,
	GUPAX_P2POOL_API_PAYOUT,
	GUPAX_P2POOL_API_XMR,
];

#[cfg(target_os = "windows")]
pub const DEFAULT_P2POOL_PATH: &str = r"P2Pool\p2pool.exe";
#[cfg(target_os = "macos")]
pub const DEFAULT_P2POOL_PATH: &str = "p2pool/p2pool";
#[cfg(target_os = "windows")]
pub const DEFAULT_XMRIG_PATH: &str = r"XMRig\xmrig.exe";
#[cfg(target_os = "macos")]
pub const DEFAULT_XMRIG_PATH: &str = "xmrig/xmrig";

// Default to [/usr/bin/] for Linux distro builds.
#[cfg(target_os = "linux")]
#[cfg(not(feature = "distro"))]
pub const DEFAULT_P2POOL_PATH: &str = "p2pool/p2pool";
#[cfg(target_os = "linux")]
#[cfg(not(feature = "distro"))]
pub const DEFAULT_XMRIG_PATH: &str = "xmrig/xmrig";
#[cfg(feature = "distro")]
pub const DEFAULT_P2POOL_PATH: &str = "/usr/bin/p2pool";
#[cfg(feature = "distro")]
pub const DEFAULT_XMRIG_PATH: &str = "/usr/bin/xmrig";

//---------------------------------------------------------------------------------------------------- General functions for all [File]'s
// get_file_path()      | Return absolute path to OS data path + filename
// read_to_string()     | Convert the file at a given path into a [String]
// create_new()         | Write a default TOML Struct into the appropriate file (in OS data path)
// into_absolute_path() | Convert relative -> absolute path

pub fn get_gupax_data_path() -> Result<PathBuf, TomlError> {
	// Get OS data folder
	// Linux   | $XDG_DATA_HOME or $HOME/.local/share/gupax  | /home/alice/.local/state/gupax
	// macOS   | $HOME/Library/Application Support/Gupax     | /Users/Alice/Library/Application Support/Gupax
	// Windows | {FOLDERID_RoamingAppData}\Gupax             | C:\Users\Alice\AppData\Roaming\Gupax
	match dirs::data_dir() {
		Some(mut path) => {
			path.push(DIRECTORY);
			info!("OS | Data path ... {}", path.display());
			create_gupax_dir(&path)?;
			let mut gupax_p2pool_dir = path.clone();
			gupax_p2pool_dir.push(GUPAX_P2POOL_API_DIRECTORY);
			create_gupax_p2pool_dir(&gupax_p2pool_dir)?;
			Ok(path)
		},
		None => { error!("OS | Data path ... FAIL"); Err(TomlError::Path(PATH_ERROR.to_string())) },
	}
}

pub fn set_unix_750_perms(path: &PathBuf) -> Result<(), TomlError> {
	#[cfg(target_os = "windows")]
	return Ok(());
	#[cfg(target_family = "unix")]
	match fs::set_permissions(path, fs::Permissions::from_mode(0o750)) {
		Ok(_) => { info!("OS | Unix 750 permissions on path [{}] ... OK", path.display()); Ok(()) },
		Err(e) => { error!("OS | Unix 750 permissions on path [{}] ... FAIL ... {}", path.display(), e); Err(TomlError::Io(e)) },
	}
}

pub fn set_unix_660_perms(path: &PathBuf) -> Result<(), TomlError> {
	#[cfg(target_os = "windows")]
	return Ok(());
	#[cfg(target_family = "unix")]
	match fs::set_permissions(path, fs::Permissions::from_mode(0o660)) {
		Ok(_) => { info!("OS | Unix 660 permissions on path [{}] ... OK", path.display()); Ok(()) },
		Err(e) => { error!("OS | Unix 660 permissions on path [{}] ... FAIL ... {}", path.display(), e); Err(TomlError::Io(e)) },
	}
}

pub fn get_gupax_p2pool_path(os_data_path: &PathBuf) -> PathBuf {
	let mut gupax_p2pool_dir = os_data_path.clone();
	gupax_p2pool_dir.push(GUPAX_P2POOL_API_DIRECTORY);
	gupax_p2pool_dir
}

pub fn create_gupax_dir(path: &PathBuf) -> Result<(), TomlError> {
	// Create Gupax directory
	match fs::create_dir_all(path) {
		Ok(_) => info!("OS | Create data path ... OK"),
		Err(e) => { error!("OS | Create data path ... FAIL ... {}", e); return Err(TomlError::Io(e)) },
	}
	set_unix_750_perms(path)
}

pub fn create_gupax_p2pool_dir(path: &PathBuf) -> Result<(), TomlError> {
	// Create Gupax directory
	match fs::create_dir_all(path) {
		Ok(_) => { info!("OS | Create Gupax-P2Pool API path [{}] ... OK", path.display()); Ok(()) },
		Err(e) => { error!("OS | Create Gupax-P2Pool API path [{}] ... FAIL ... {}", path.display(), e); Err(TomlError::Io(e)) },
	}
}

// Convert a [File] path to a [String]
pub fn read_to_string(file: File, path: &PathBuf) -> Result<String, TomlError> {
	match fs::read_to_string(path) {
		Ok(string) => {
			info!("{:?} | Read ... OK", file);
			Ok(string)
		},
		Err(err) => {
			warn!("{:?} | Read ... FAIL", file);
			Err(TomlError::Io(err))
		},
	}
}

// Write str to console with [info!] surrounded by "---"
pub fn print_dash(toml: &str) {
	info!("{}", HORIZONTAL);
	for i in toml.lines() { info!("{}", i); }
	info!("{}", HORIZONTAL);
}

// Turn relative paths into absolute paths
pub fn into_absolute_path(path: String) -> Result<PathBuf, TomlError> {
	let path = PathBuf::from(path);
	if path.is_relative() {
		let mut dir = std::env::current_exe()?;
		dir.pop();
		dir.push(path);
		Ok(dir)
	} else {
		Ok(path)
	}
}

//---------------------------------------------------------------------------------------------------- [State] Impl
impl Default for State {
	fn default() -> Self {
		Self::new()
	}
}

impl State {
	pub fn new() -> Self {
		let max_threads = num_cpus::get();
		let current_threads = if max_threads == 1 { 1 } else { max_threads / 2 };
		Self {
			status: Status::default(),
			gupax: Gupax::default(),
			p2pool: P2pool::default(),
			xmrig: Xmrig::with_threads(max_threads, current_threads),
			version: arc_mut!(Version::default()),
		}
	}

<<<<<<< HEAD
    pub fn update_absolute_path(&mut self) -> Result<(), TomlError> {
        self.gupax.absolute_p2pool_path = into_absolute_path(self.gupax.p2pool_path.clone())?;
        self.gupax.absolute_xmrig_path = into_absolute_path(self.gupax.xmrig_path.clone())?;
        Ok(())
    }
=======
	pub fn update_absolute_path(&mut self) -> Result<(), TomlError> {
		self.gupax.absolute_p2pool_path = into_absolute_path(self.gupax.p2pool_path.clone())?;
		self.gupax.absolute_xmrig_path = into_absolute_path(self.gupax.xmrig_path.clone())?;
		Ok(())
	}
>>>>>>> 388d279e

	// Convert [&str] to [State]
	pub fn from_str(string: &str) -> Result<Self, TomlError> {
		match toml::de::from_str(string) {
			Ok(state) => {
				info!("State | Parse ... OK");
				print_dash(string);
				Ok(state)
			}
			Err(err) => {
				warn!("State | String -> State ... FAIL ... {}", err);
				Err(TomlError::Deserialize(err))
			},
		}
	}

	// Conver [State] to [String]
	pub fn to_string(&self) -> Result<String, TomlError> {
		match toml::ser::to_string(self) {
			Ok(s) => Ok(s),
			Err(e) => { error!("State | Couldn't serialize default file: {}", e); Err(TomlError::Serialize(e)) },
		}
	}

	// Combination of multiple functions:
	//   1. Attempt to read file from path into [String]
	//      |_ Create a default file if not found
	//   2. Deserialize [String] into a proper [Struct]
	//      |_ Attempt to merge if deserialization fails
	pub fn get(path: &PathBuf) -> Result<Self, TomlError> {
		// Read
		let file = File::State;
		let string = match read_to_string(file, path) {
			Ok(string) => string,
			// Create
			_ => {
				Self::create_new(path)?;
				match read_to_string(file, path) {
					Ok(s) => s,
					Err(e) => return Err(e),
				}
			},
		};
		// Deserialize, attempt merge if failed
		match Self::from_str(&string) {
			Ok(s) => Ok(s),
			Err(_) => {
				warn!("State | Attempting merge...");
				match Self::merge(&string) {
					Ok(mut new) => { Self::save(&mut new, path)?; Ok(new) },
					Err(e)  => Err(e),
				}
			},
		}
	}

	// Completely overwrite current [state.toml]
	// with a new default version, and return [Self].
	pub fn create_new(path: &PathBuf) -> Result<Self, TomlError> {
		info!("State | Creating new default...");
		let new = Self::new();
		let string = Self::to_string(&new)?;
		fs::write(path, string)?;
		info!("State | Write ... OK");
		Ok(new)
	}

	// Save [State] onto disk file [gupax.toml]
	pub fn save(&mut self, path: &PathBuf) -> Result<(), TomlError> {
		info!("State | Saving to disk...");
		// Convert path to absolute
		self.gupax.absolute_p2pool_path = into_absolute_path(self.gupax.p2pool_path.clone())?;
		self.gupax.absolute_xmrig_path = into_absolute_path(self.gupax.xmrig_path.clone())?;
		let string = match toml::ser::to_string(&self) {
			Ok(string) => {
				info!("State | Parse ... OK");
				print_dash(&string);
				string
			},
			Err(err) => { error!("State | Couldn't parse TOML into string ... FAIL"); return Err(TomlError::Serialize(err)) },
		};
		match fs::write(path, string) {
			Ok(_) => { info!("State | Save ... OK"); Ok(()) },
			Err(err) => { error!("State | Couldn't overwrite TOML file ... FAIL"); Err(TomlError::Io(err)) },
		}
	}

	// Take [String] as input, merge it with whatever the current [default] is,
	// leaving behind old keys+values and updating [default] with old valid ones.
	pub fn merge(old: &str) -> Result<Self, TomlError> {
		let default = toml::ser::to_string(&Self::new()).unwrap();
		let new: Self = match Figment::from(Toml::string(&default)).merge(Toml::string(old)).extract() {
			Ok(new) => { info!("State | TOML merge ... OK"); new },
			Err(err) => { error!("State | Couldn't merge default + old TOML"); return Err(TomlError::Merge(err)) },
		};
		Ok(new)
	}
}

//---------------------------------------------------------------------------------------------------- [Node] Impl
impl Node {
	pub fn localhost() -> Self {
		Self {
			ip: "localhost".to_string(),
			rpc: "18081".to_string(),
			zmq: "18083".to_string(),
		}
	}

	pub fn new_vec() -> Vec<(String, Self)> {
		vec![("Local Monero Node".to_string(), Self::localhost())]
	}

	// Convert [String] to [Node] Vec
	pub fn from_str_to_vec(string: &str) -> Result<Vec<(String, Self)>, TomlError> {
		let nodes: toml::map::Map<String, toml::Value> = match toml::de::from_str(string) {
			Ok(map) => {
				info!("Node | Parse ... OK");
				map
			}
			Err(err) => {
				error!("Node | String parse ... FAIL ... {}", err);
				return Err(TomlError::Deserialize(err))
			},
		};
		let size = nodes.keys().len();
		let mut vec = Vec::with_capacity(size);
		for (key, values) in nodes.iter() {
			let ip = match values.get("ip") {
				Some(ip) => match ip.as_str() {
					Some(ip) => ip.to_string(),
					None => { error!("Node | [None] at [ip] parse"); return Err(TomlError::Parse("[None] at [ip] parse")) },
				},
				None => { error!("Node | [None] at [ip] parse"); return Err(TomlError::Parse("[None] at [ip] parse")) },
			};
			let rpc = match values.get("rpc") {
				Some(rpc) => match rpc.as_str() {
					Some(rpc) => rpc.to_string(),
					None => { error!("Node | [None] at [rpc] parse"); return Err(TomlError::Parse("[None] at [rpc] parse")) },
				},
				None => { error!("Node | [None] at [rpc] parse"); return Err(TomlError::Parse("[None] at [rpc] parse")) },
			};
			let zmq = match values.get("zmq") {
				Some(zmq) => match zmq.as_str() {
					Some(zmq) => zmq.to_string(),
					None => { error!("Node | [None] at [zmq] parse"); return Err(TomlError::Parse("[None] at [zmq] parse")) },
				},
				None => { error!("Node | [None] at [zmq] parse"); return Err(TomlError::Parse("[None] at [zmq] parse")) },
			};
			let node = Node {
				ip,
				rpc,
				zmq,
			};
			vec.push((key.clone(), node));
		}
		Ok(vec)
	}

	// Convert [Vec<(String, Self)>] into [String]
	// that can be written as a proper TOML file
	pub fn to_string(vec: &[(String, Self)]) -> Result<String, TomlError> {
		let mut toml = String::new();
		for (key, value) in vec.iter() {
			write!(
				toml,
				"[\'{}\']\nip = {:#?}\nrpc = {:#?}\nzmq = {:#?}\n\n",
				key,
				value.ip,
				value.rpc,
				value.zmq,
			)?;
		}
		Ok(toml)
	}

	// Combination of multiple functions:
	//   1. Attempt to read file from path into [String]
	//      |_ Create a default file if not found
	//   2. Deserialize [String] into a proper [Struct]
	//      |_ Attempt to merge if deserialization fails
	pub fn get(path: &PathBuf) -> Result<Vec<(String, Self)>, TomlError> {
		// Read
		let file = File::Node;
		let string = match read_to_string(file, path) {
			Ok(string) => string,
			// Create
			_ => {
				Self::create_new(path)?;
				read_to_string(file, path)?
			},
		};
		// Deserialize, attempt merge if failed
		Self::from_str_to_vec(&string)
	}

	// Completely overwrite current [node.toml]
	// with a new default version, and return [Vec<String, Self>].
	pub fn create_new(path: &PathBuf) -> Result<Vec<(String, Self)>, TomlError> {
		info!("Node | Creating new default...");
		let new = Self::new_vec();
		let string = Self::to_string(&Self::new_vec())?;
		fs::write(path, string)?;
		info!("Node | Write ... OK");
		Ok(new)
	}

	// Save [Node] onto disk file [node.toml]
	pub fn save(vec: &[(String, Self)], path: &PathBuf) -> Result<(), TomlError> {
		info!("Node | Saving to disk ... [{}]", path.display());
		let string = Self::to_string(vec)?;
		match fs::write(path, string) {
			Ok(_) => { info!("Node | Save ... OK"); Ok(()) },
			Err(err) => { error!("Node | Couldn't overwrite file"); Err(TomlError::Io(err)) },
		}
	}

//	pub fn merge(old: &String) -> Result<Self, TomlError> {
//		info!("Node | Starting TOML merge...");
//		let default = match toml::ser::to_string(&Self::new()) {
//			Ok(string) => { info!("Node | Default TOML parse ... OK"); string },
//			Err(err) => { error!("Node | Couldn't parse default TOML into string"); return Err(TomlError::Serialize(err)) },
//		};
//		let mut new: Self = match Figment::new().merge(Toml::string(&old)).merge(Toml::string(&default)).extract() {
//			Ok(new) => { info!("Node | TOML merge ... OK"); new },
//			Err(err) => { error!("Node | Couldn't merge default + old TOML"); return Err(TomlError::Merge(err)) },
//		};
//		// Attempt save
//		Self::save(&mut new)?;
//		Ok(new)
//	}
}

//---------------------------------------------------------------------------------------------------- [Pool] impl
impl Pool {
	pub fn p2pool() -> Self {
		Self {
			rig: GUPAX_VERSION_UNDERSCORE.to_string(),
			ip: "localhost".to_string(),
			port: "3333".to_string(),
		}
	}

	pub fn new_vec() -> Vec<(String, Self)> {
		vec![("Local P2Pool".to_string(), Self::p2pool())]
	}

	pub fn from_str_to_vec(string: &str) -> Result<Vec<(String, Self)>, TomlError> {
		let pools: toml::map::Map<String, toml::Value> = match toml::de::from_str(string) {
			Ok(map) => {
				info!("Pool | Parse ... OK");
				map
			}
			Err(err) => {
				error!("Pool | String parse ... FAIL ... {}", err);
				return Err(TomlError::Deserialize(err))
			},
		};
		let size = pools.keys().len();
		let mut vec = Vec::with_capacity(size);
		// We have to do [.as_str()] -> [.to_string()] to get rid of the \"...\" that gets added on.
		for (key, values) in pools.iter() {
			let rig = match values.get("rig") {
				Some(rig) => match rig.as_str() {
					Some(rig) => rig.to_string(),
					None => { error!("Pool | [None] at [rig] parse"); return Err(TomlError::Parse("[None] at [rig] parse")) },
				},
				None => { error!("Pool | [None] at [rig] parse"); return Err(TomlError::Parse("[None] at [rig] parse")) },
			};
			let ip = match values.get("ip") {
				Some(ip) => match ip.as_str() {
					Some(ip) => ip.to_string(),
					None => { error!("Pool | [None] at [ip] parse"); return Err(TomlError::Parse("[None] at [ip] parse")) },
				},
				None => { error!("Pool | [None] at [ip] parse"); return Err(TomlError::Parse("[None] at [ip] parse")) },
			};
			let port = match values.get("port") {
				Some(port) => match port.as_str() {
					Some(port) => port.to_string(),
					None => { error!("Pool | [None] at [port] parse"); return Err(TomlError::Parse("[None] at [port] parse")) },
				},
				None => { error!("Pool | [None] at [port] parse"); return Err(TomlError::Parse("[None] at [port] parse")) },
			};
			let pool = Pool {
				rig,
				ip,
				port,
			};
			vec.push((key.clone(), pool));
		}
		Ok(vec)
	}

	pub fn to_string(vec: &[(String, Self)]) -> Result<String, TomlError> {
		let mut toml = String::new();
		for (key, value) in vec.iter() {
			write!(
				toml,
				"[\'{}\']\nrig = {:#?}\nip = {:#?}\nport = {:#?}\n\n",
				key,
				value.rig,
				value.ip,
				value.port,
			)?;
		}
		Ok(toml)
	}

	pub fn get(path: &PathBuf) -> Result<Vec<(String, Self)>, TomlError> {
		// Read
		let file = File::Pool;
		let string = match read_to_string(file, path) {
			Ok(string) => string,
			// Create
			_ => {
				Self::create_new(path)?;
				read_to_string(file, path)?
			},
		};
		// Deserialize
		Self::from_str_to_vec(&string)
	}

	pub fn create_new(path: &PathBuf) -> Result<Vec<(String, Self)>, TomlError> {
		info!("Pool | Creating new default...");
		let new = Self::new_vec();
		let string = Self::to_string(&Self::new_vec())?;
		fs::write(path, string)?;
		info!("Pool | Write ... OK");
		Ok(new)
	}

	pub fn save(vec: &[(String, Self)], path: &PathBuf) -> Result<(), TomlError> {
		info!("Pool | Saving to disk ... [{}]", path.display());
		let string = Self::to_string(vec)?;
		match fs::write(path, string) {
			Ok(_) => { info!("Pool | Save ... OK"); Ok(()) },
			Err(err) => { error!("Pool | Couldn't overwrite file"); Err(TomlError::Io(err)) },
		}
	}
}

//---------------------------------------------------------------------------------------------------- Gupax-P2Pool API
#[derive(Clone,Debug)]
pub struct GupaxP2poolApi {
	pub log: String,           // Log file only containing full payout lines
	pub log_rev: String,       // Same as above but reversed based off lines
	pub payout: HumanNumber,   // Human-friendly display of payout count
	pub payout_u64: u64,       // [u64] version of above
	pub payout_ord: PayoutOrd, // Ordered Vec of payouts, see [PayoutOrd]
	pub payout_low: String,    // A pre-allocated/computed [String] of the above Vec from low payout to high
	pub payout_high: String,   // Same as above but high -> low
	pub xmr: AtomicUnit,       // XMR stored as atomic units
	pub path_log: PathBuf,     // Path to [log]
	pub path_payout: PathBuf,  // Path to [payout]
	pub path_xmr: PathBuf,     // Path to [xmr]
}

impl Default for GupaxP2poolApi { fn default() -> Self { Self::new() } }

impl GupaxP2poolApi {
	//---------------------------------------------------------------------------------------------------- Init, these pretty much only get called once
	pub fn new() -> Self {
		Self {
			log: String::new(),
			log_rev: String::new(),
			payout: HumanNumber::unknown(),
			payout_u64: 0,
			payout_ord: PayoutOrd::new(),
			payout_low: String::new(),
			payout_high: String::new(),
			xmr: AtomicUnit::new(),
			path_xmr: PathBuf::new(),
			path_payout: PathBuf::new(),
			path_log: PathBuf::new(),
		}
	}

	pub fn fill_paths(&mut self, gupax_p2pool_dir: &PathBuf) {
		let mut path_log    = gupax_p2pool_dir.clone();
		let mut path_payout = gupax_p2pool_dir.clone();
		let mut path_xmr    = gupax_p2pool_dir.clone();
		path_log.push(GUPAX_P2POOL_API_LOG);
		path_payout.push(GUPAX_P2POOL_API_PAYOUT);
		path_xmr.push(GUPAX_P2POOL_API_XMR);
		*self = Self {
			path_log,
			path_payout,
			path_xmr,
			..std::mem::take(self)
		};
	}

	pub fn create_all_files(gupax_p2pool_dir: &PathBuf) -> Result<(), TomlError> {
		use std::io::Write;
		for file in GUPAX_P2POOL_API_FILE_ARRAY {
			let mut path = gupax_p2pool_dir.clone();
			path.push(file);
			if path.exists() {
				info!("GupaxP2poolApi | [{}] already exists, skipping...", path.display());
				continue
			}
			match std::fs::File::create(&path) {
				Ok(mut f)  => {
					match file {
						GUPAX_P2POOL_API_PAYOUT|GUPAX_P2POOL_API_XMR => writeln!(f, "0")?,
						_ => (),
					}
					info!("GupaxP2poolApi | [{}] create ... OK", path.display());
				},
				Err(e) => { warn!("GupaxP2poolApi | [{}] create ... FAIL: {}", path.display(), e); return Err(TomlError::Io(e)) },
			}
		}
		Ok(())
	}

	pub fn read_all_files_and_update(&mut self) -> Result<(), TomlError> {
		let payout_u64 = match read_to_string(File::Payout, &self.path_payout)?.trim().parse::<u64>() {
			Ok(o)  => o,
			Err(e) => { warn!("GupaxP2poolApi | [payout] parse error: {}", e); return Err(TomlError::Parse("payout")) }
		};
 		let xmr = match read_to_string(File::Xmr, &self.path_xmr)?.trim().parse::<u64>() {
			Ok(o)  => AtomicUnit::from_u64(o),
			Err(e) => { warn!("GupaxP2poolApi | [xmr] parse error: {}", e); return Err(TomlError::Parse("xmr")) }
		};
		let payout = HumanNumber::from_u64(payout_u64);
		let log    = read_to_string(File::Log, &self.path_log)?;
		self.payout_ord.update_from_payout_log(&log);
		self.update_payout_strings();
		*self = Self {
			log,
			payout,
			payout_u64,
			xmr,
			..std::mem::take(self)
		};
		self.update_log_rev();
		Ok(())
	}

	// Completely delete the [p2pool] folder and create defaults.
	pub fn create_new(path: &PathBuf) -> Result<(), TomlError> {
		info!("GupaxP2poolApi | Deleting old folder at [{}]...", path.display());
		std::fs::remove_dir_all(&path)?;
		info!("GupaxP2poolApi | Creating new default folder at [{}]...", path.display());
		create_gupax_p2pool_dir(&path)?;
		Self::create_all_files(&path)?;
		Ok(())
	}

	//---------------------------------------------------------------------------------------------------- Live, functions that actually update/write live stats
	pub fn update_log_rev(&mut self) {
		let mut log_rev = String::with_capacity(self.log.len());
		for line in self.log.lines().rev() {
			log_rev.push_str(line);
			log_rev.push('\n');
		}
		self.log_rev = log_rev;
	}

	pub fn format_payout(date: &str, atomic_unit: &AtomicUnit, block: &HumanNumber) -> String {
		format!("{} | {} XMR | Block {}", date, atomic_unit, block)
	}

	pub fn append_log(&mut self, formatted_log_line: &str) {
		self.log.push_str(formatted_log_line);
		self.log.push('\n');
	}

	pub fn append_head_log_rev(&mut self, formatted_log_line: &str) {
		self.log_rev = format!("{}\n{}", formatted_log_line, self.log_rev);
	}

	pub fn update_payout_low(&mut self) {
		self.payout_ord.sort_payout_low_to_high();
		self.payout_low = self.payout_ord.to_string();
	}

	pub fn update_payout_high(&mut self) {
		self.payout_ord.sort_payout_high_to_low();
		self.payout_high = self.payout_ord.to_string();
	}

	pub fn update_payout_strings(&mut self) {
		self.update_payout_low();
		self.update_payout_high();
	}

	// Takes the (date, atomic_unit, block) and updates [self] and the [PayoutOrd]
	pub fn add_payout(&mut self, formatted_log_line: &str, date: String, atomic_unit: AtomicUnit, block: HumanNumber) {
		self.append_log(formatted_log_line);
		self.append_head_log_rev(formatted_log_line);
		self.payout_u64 += 1;
		self.payout = HumanNumber::from_u64(self.payout_u64);
		self.xmr = self.xmr.add_self(atomic_unit);
		self.payout_ord.push(date, atomic_unit, block);
		self.update_payout_strings();
	}

	pub fn write_to_all_files(&self, formatted_log_line: &str) -> Result<(), TomlError> {
		Self::disk_overwrite(&self.payout_u64.to_string(), &self.path_payout)?;
		Self::disk_overwrite(&self.xmr.to_string(), &self.path_xmr)?;
		Self::disk_append(formatted_log_line, &self.path_log)?;
		Ok(())
	}

	pub fn disk_append(formatted_log_line: &str, path: &PathBuf) -> Result<(), TomlError> {
		use std::io::Write;
		let mut file = match fs::OpenOptions::new().append(true).create(true).open(path) {
			Ok(f) => f,
			Err(e) => { error!("GupaxP2poolApi | Append [{}] ... FAIL: {}", path.display(), e); return Err(TomlError::Io(e)) },
		};
		match writeln!(file, "{}", formatted_log_line) {
			Ok(_) => { debug!("GupaxP2poolApi | Append [{}] ... OK", path.display()); Ok(()) },
			Err(e) => { error!("GupaxP2poolApi | Append [{}] ... FAIL: {}", path.display(), e); Err(TomlError::Io(e)) },
		}
	}

	pub fn disk_overwrite(string: &str, path: &PathBuf) -> Result<(), TomlError> {
		use std::io::Write;
		let mut file = match fs::OpenOptions::new().write(true).truncate(true).create(true).open(path) {
			Ok(f) => f,
			Err(e) => { error!("GupaxP2poolApi | Overwrite [{}] ... FAIL: {}", path.display(), e); return Err(TomlError::Io(e)) },
		};
		match writeln!(file, "{}", string) {
			Ok(_) => { debug!("GupaxP2poolApi | Overwrite [{}] ... OK", path.display()); Ok(()) },
			Err(e) => { error!("GupaxP2poolApi | Overwrite [{}] ... FAIL: {}", path.display(), e); Err(TomlError::Io(e)) },
		}
	}
}

//---------------------------------------------------------------------------------------------------- Custom Error [TomlError]
#[derive(Debug)]
pub enum TomlError {
	Io(std::io::Error),
	Path(String),
	Serialize(toml::ser::Error),
	Deserialize(toml::de::Error),
	Merge(figment::Error),
	Format(std::fmt::Error),
	Parse(&'static str),
}

impl Display for TomlError {
	fn fmt(&self, f: &mut std::fmt::Formatter) -> std::fmt::Result {
		use TomlError::*;
		match self {
			Io(err)          => write!(f, "{}: IO | {}", ERROR, err),
			Path(err)        => write!(f, "{}: Path | {}", ERROR, err),
			Serialize(err)   => write!(f, "{}: Serialize | {}", ERROR, err),
			Deserialize(err) => write!(f, "{}: Deserialize | {}", ERROR, err),
			Merge(err)       => write!(f, "{}: Merge | {}", ERROR, err),
			Format(err)      => write!(f, "{}: Format | {}", ERROR, err),
			Parse(err)      => write!(f, "{}: Parse | {}", ERROR, err),
		}
	}
}

impl From<std::io::Error> for TomlError {
	fn from(err: std::io::Error) -> Self {
		TomlError::Io(err)
	}
}

impl From<std::fmt::Error> for TomlError {
	fn from(err: std::fmt::Error) -> Self {
		TomlError::Format(err)
	}
}

//---------------------------------------------------------------------------------------------------- [File] Enum (for matching which file)
#[derive(Clone,Copy,Eq,PartialEq,Debug,Deserialize,Serialize)]
pub enum File {
	// State files
	State,       // state.toml   | Gupax state
	Node,        // node.toml    | P2Pool manual node selector
	Pool,        // pool.toml    | XMRig manual pool selector

	// Gupax-P2Pool API
	Log,    // log    | Raw log lines of P2Pool payouts received
	Payout, // payout | Single [u64] representing total payouts
	Xmr,    // xmr    | Single [u64] representing total XMR mined in atomic units
}

//---------------------------------------------------------------------------------------------------- [Submenu] enum for [Status] tab
#[derive(Clone,Copy,Eq,PartialEq,Debug,Deserialize,Serialize)]
pub enum Submenu {
	Processes,
	P2pool,
}

impl Default for Submenu {
	fn default() -> Self {
		Self::Processes
	}
}

impl Display for Submenu {
	fn fmt(&self, f: &mut std::fmt::Formatter) -> std::fmt::Result {
		use Submenu::*;
		match self {
			P2pool => write!(f, "P2Pool"),
			_ => write!(f, "{:?}", self),
		}
	}
}

//---------------------------------------------------------------------------------------------------- [PayoutView] enum for [Status/P2Pool] tab
// The enum buttons for selecting which "view" to sort the payout log in.
#[derive(Clone,Copy,Eq,PartialEq,Debug,Deserialize,Serialize)]
pub enum PayoutView {
	Latest,   // Shows the most recent logs first
	Oldest,   // Shows the oldest logs first
	Biggest,  // Shows highest to lowest payouts
	Smallest, // Shows lowest to highest payouts
}

impl PayoutView {
	fn new() -> Self {
		Self::Latest
	}
}

impl Default for PayoutView {
	fn default() -> Self {
		Self::new()
	}
}

impl Display for PayoutView {
	fn fmt(&self, f: &mut std::fmt::Formatter) -> std::fmt::Result {
		write!(f, "{:?}", self)
	}
}

//---------------------------------------------------------------------------------------------------- [Hash] enum for [Status/P2Pool]
#[derive(Clone,Copy,Eq,PartialEq,Debug,Deserialize,Serialize)]
pub enum Hash {
	Hash,
	Kilo,
	Mega,
	Giga,
}

impl Default for Hash {
	fn default() -> Self {
		Self::Hash
	}
}

impl Hash {
	pub fn convert_to_hash(f: f64, from: Self) -> f64 {
		match from {
			Self::Hash => f,
			Self::Kilo => f * 1_000.0,
			Self::Mega => f * 1_000_000.0,
			Self::Giga => f * 1_000_000_000.0,
		}
	}

	pub fn convert(f: f64, og: Self, new: Self) -> f64 {
		match og {
			Self::Hash => {
				match new {
					Self::Hash => f,
					Self::Kilo => f / 1_000.0,
					Self::Mega => f / 1_000_000.0,
					Self::Giga => f / 1_000_000_000.0,
				}
			},
			Self::Kilo => {
				match new {
					Self::Hash => f * 1_000.0,
					Self::Kilo => f,
					Self::Mega => f / 1_000.0,
					Self::Giga => f / 1_000_000.0,
				}
			},
			Self::Mega => {
				match new {
					Self::Hash => f * 1_000_000.0,
					Self::Kilo => f * 1_000.0,
					Self::Mega => f,
					Self::Giga => f / 1_000.0,
				}
			},
			Self::Giga => {
				match new {
					Self::Hash => f * 1_000_000_000.0,
					Self::Kilo => f * 1_000_000.0,
					Self::Mega => f * 1_000.0,
					Self::Giga => f,
				}
			},
		}
	}
}

impl Display for Hash {
	fn fmt(&self, f: &mut std::fmt::Formatter) -> std::fmt::Result {
		match self {
			Hash::Hash => write!(f, "Hash"),
			_ => write!(f, "{:?}hash", self),
		}
	}
}

//---------------------------------------------------------------------------------------------------- [Node] Struct
#[derive(Clone,Eq,PartialEq,Debug,Deserialize,Serialize)]
pub struct Node {
	pub ip: String,
	pub rpc: String,
	pub zmq: String,
}

//---------------------------------------------------------------------------------------------------- [Pool] Struct
#[derive(Clone,Eq,PartialEq,Debug,Deserialize,Serialize)]
pub struct Pool {
	pub rig: String,
	pub ip: String,
	pub port: String,
}

//---------------------------------------------------------------------------------------------------- [State] Struct
#[derive(Clone,Debug,Deserialize,Serialize)]
pub struct State {
	pub status: Status,
	pub gupax: Gupax,
	pub p2pool: P2pool,
	pub xmrig: Xmrig,
	pub version: Arc<Mutex<Version>>,
}

#[derive(Clone,PartialEq,Debug,Deserialize,Serialize)]
pub struct Status {
	pub submenu: Submenu,
	pub payout_view: PayoutView,
	pub monero_enabled: bool,
	pub manual_hash: bool,
	pub hashrate: f64,
	pub hash_metric: Hash,
}

#[derive(Clone,Eq,PartialEq,Debug,Deserialize,Serialize)]
pub struct Gupax {
	pub simple: bool,
	pub auto_update: bool,
	pub auto_p2pool: bool,
	pub auto_xmrig: bool,
//	pub auto_monero: bool,
	pub ask_before_quit: bool,
	pub save_before_quit: bool,
	pub update_via_tor: bool,
	pub p2pool_path: String,
	pub xmrig_path: String,
	pub absolute_p2pool_path: PathBuf,
	pub absolute_xmrig_path: PathBuf,
	pub selected_width: u16,
	pub selected_height: u16,
	pub tab: Tab,
	pub ratio: Ratio,
}

#[derive(Clone,Eq,PartialEq,Debug,Deserialize,Serialize)]
pub struct P2pool {
	pub simple: bool,
	pub mini: bool,
	pub auto_ping: bool,
	pub auto_select: bool,
	pub out_peers: u16,
	pub in_peers: u16,
	pub log_level: u8,
	pub node: crate::node::NodeEnum,
	pub arguments: String,
	pub address: String,
	pub name: String,
	pub ip: String,
	pub rpc: String,
	pub zmq: String,
	pub selected_index: usize,
	pub selected_name: String,
	pub selected_ip: String,
	pub selected_rpc: String,
	pub selected_zmq: String,
}

#[derive(Clone,Eq,PartialEq,Debug,Deserialize,Serialize)]
pub struct Xmrig {
	pub simple: bool,
	pub pause: u8,
	pub simple_rig: String,
	pub arguments: String,
	pub tls: bool,
	pub keepalive: bool,
	pub max_threads: usize,
	pub current_threads: usize,
	pub address: String,
	pub api_ip: String,
	pub api_port: String,
	pub name: String,
	pub rig: String,
	pub ip: String,
	pub port: String,
	pub selected_index: usize,
	pub selected_name: String,
	pub selected_rig: String,
	pub selected_ip: String,
	pub selected_port: String,
}

#[derive(Clone,Debug,Deserialize,Serialize)]
pub struct Version {
	pub gupax: String,
	pub p2pool: String,
	pub xmrig: String,
}

//---------------------------------------------------------------------------------------------------- [State] Defaults
impl Default for Status {
	fn default() -> Self {
		Self {
			submenu: Submenu::default(),
			payout_view: PayoutView::default(),
			monero_enabled: false,
			manual_hash: false,
			hashrate: 1.0,
			hash_metric: Hash::default(),
		}
	}
}

impl Default for Gupax {
	fn default() -> Self {
		Self {
			simple: true,
			auto_update: true,
			auto_p2pool: false,
			auto_xmrig: false,
			ask_before_quit: true,
			save_before_quit: true,
			#[cfg(not(target_os = "macos"))]
			update_via_tor: true,
			#[cfg(target_os = "macos")] // Arti library has issues on macOS
			update_via_tor: false,
			p2pool_path: DEFAULT_P2POOL_PATH.to_string(),
			xmrig_path: DEFAULT_XMRIG_PATH.to_string(),
			absolute_p2pool_path: into_absolute_path(DEFAULT_P2POOL_PATH.to_string()).unwrap(),
			absolute_xmrig_path: into_absolute_path(DEFAULT_XMRIG_PATH.to_string()).unwrap(),
			selected_width: APP_DEFAULT_WIDTH as u16,
			selected_height: APP_DEFAULT_HEIGHT as u16,
			ratio: Ratio::Width,
			tab: Tab::About,
		}
	}
}

impl Default for P2pool {
	fn default() -> Self {
		Self {
			simple: true,
			mini: true,
			auto_ping: true,
			auto_select: true,
			out_peers: 10,
			in_peers: 10,
			log_level: 3,
			node: crate::NodeEnum::C3pool,
			arguments: String::new(),
			address: String::with_capacity(96),
			name: "Local Monero Node".to_string(),
			ip: "localhost".to_string(),
			rpc: "18081".to_string(),
			zmq: "18083".to_string(),
			selected_index: 0,
			selected_name: "Local Monero Node".to_string(),
			selected_ip: "localhost".to_string(),
			selected_rpc: "18081".to_string(),
			selected_zmq: "18083".to_string(),
		}
	}
}
impl Xmrig {
	fn with_threads(max_threads: usize, current_threads: usize) -> Self {
		let xmrig = Self::default();
		Self {
			max_threads,
			current_threads,
			..xmrig
		}
	}
}
impl Default for Xmrig {
	fn default() -> Self {
		Self {
			simple: true,
			pause: 0,
			simple_rig: String::with_capacity(30),
			arguments: String::with_capacity(300),
			address: String::with_capacity(96),
			name: "Local P2Pool".to_string(),
			rig: GUPAX_VERSION_UNDERSCORE.to_string(),
			ip: "localhost".to_string(),
			port: "3333".to_string(),
			selected_index: 0,
			selected_name: "Local P2Pool".to_string(),
			selected_ip: "localhost".to_string(),
			selected_rig: GUPAX_VERSION_UNDERSCORE.to_string(),
			selected_port: "3333".to_string(),
			api_ip: "localhost".to_string(),
			api_port: "18088".to_string(),
			tls: false,
			keepalive: false,
			current_threads: 1,
			max_threads: 1,
		}
	}
}
impl Default for Version {
	fn default() -> Self {
		Self {
			gupax: GUPAX_VERSION.to_string(),
			p2pool: P2POOL_VERSION.to_string(),
			xmrig: XMRIG_VERSION.to_string(),
		}
	}
}

//---------------------------------------------------------------------------------------------------- TESTS
#[cfg(test)]
mod test {
	#[test]
	fn serde_default_state() {
		let state = crate::State::new();
		let string = crate::State::to_string(&state).unwrap();
		crate::State::from_str(&string).unwrap();
	}
	#[test]
	fn serde_default_node() {
		let node = crate::Node::new_vec();
		let string = crate::Node::to_string(&node).unwrap();
		crate::Node::from_str_to_vec(&string).unwrap();
	}
	#[test]
	fn serde_default_pool() {
		let pool = crate::Pool::new_vec();
		let string = crate::Pool::to_string(&pool).unwrap();
		crate::Pool::from_str_to_vec(&string).unwrap();
	}

	#[test]
	fn serde_custom_state() {
		let state = r#"
			[gupax]
			simple = true
			auto_update = true
			auto_p2pool = false
			auto_xmrig = false
			ask_before_quit = true
			save_before_quit = true
			update_via_tor = true
			p2pool_path = "p2pool/p2pool"
			xmrig_path = "xmrig/xmrig"
			absolute_p2pool_path = "/home/hinto/p2pool/p2pool"
			absolute_xmrig_path = "/home/hinto/xmrig/xmrig"
			selected_width = 1280
			selected_height = 960
			tab = "About"
			ratio = "Width"

			[status]
			submenu = "P2pool"
			payout_view = "Oldest"
			monero_enabled = true
			manual_hash = false
			hashrate = 1241.23
			hash_metric = "Hash"

			[p2pool]
			simple = true
			mini = true
			auto_ping = true
			auto_select = true
			out_peers = 10
			in_peers = 450
			log_level = 3
			node = "Seth"
			arguments = ""
			address = "44hintoFpuo3ugKfcqJvh5BmrsTRpnTasJmetKC4VXCt6QDtbHVuixdTtsm6Ptp7Y8haXnJ6j8Gj2dra8CKy5ewz7Vi9CYW"
			name = "Local Monero Node"
			ip = "192.168.1.123"
			rpc = "18089"
			zmq = "18083"
			selected_index = 0
			selected_name = "Local Monero Node"
			selected_ip = "192.168.1.123"
			selected_rpc = "18089"
			selected_zmq = "18083"

			[xmrig]
			simple = true
			pause = 0
			simple_rig = ""
			arguments = ""
			tls = false
			keepalive = false
			max_threads = 32
			current_threads = 16
			address = ""
			api_ip = "localhost"
			api_port = "18088"
			name = "linux"
			rig = "Gupax"
			ip = "192.168.1.122"
			port = "3333"
			selected_index = 1
			selected_name = "linux"
			selected_rig = "Gupax"
			selected_ip = "192.168.1.122"
			selected_port = "3333"

			[version]
			gupax = "v1.0.0"
			p2pool = "v2.5"
			xmrig = "v6.18.0"
		"#;
		let state = crate::State::from_str(state).unwrap();
		crate::State::to_string(&state).unwrap();
	}

	#[test]
	fn serde_custom_node() {
		let node = r#"
			['Local Monero Node']
			ip = "localhost"
			rpc = "18081"
			zmq = "18083"

			['asdf-_. ._123']
			ip = "localhost"
			rpc = "11"
			zmq = "1234"

			['aaa     bbb']
			ip = "192.168.2.333"
			rpc = "1"
			zmq = "65535"
		"#;
		let node = crate::Node::from_str_to_vec(node).unwrap();
		crate::Node::to_string(&node).unwrap();
	}

	#[test]
	fn serde_custom_pool() {
		let pool = r#"
			['Local P2Pool']
			rig = "Gupax_v1.0.0"
			ip = "localhost"
			port = "3333"

			['aaa xx .. -']
			rig = "Gupax"
			ip = "192.168.22.22"
			port = "1"

			['           a']
			rig = "Gupax_v1.0.0"
			ip = "127.0.0.1"
			port = "65535"
		"#;
		let pool = crate::Pool::from_str_to_vec(pool).unwrap();
		crate::Pool::to_string(&pool).unwrap();
	}

	// Make sure we keep the user's old values that are still
	// valid but discard the ones that don't exist anymore.
	#[test]
	fn merge_state() {
		let bad_state = r#"
			[gupax]
			SETTING_THAT_DOESNT_EXIST_ANYMORE = 123123
			simple = false
			auto_update = true
			auto_p2pool = false
			auto_xmrig = false
			ask_before_quit = true
			save_before_quit = true
			update_via_tor = true
			p2pool_path = "p2pool/p2pool"
			xmrig_path = "xmrig/xmrig"
			absolute_p2pool_path = ""
			absolute_xmrig_path = ""
			selected_width = 0
			selected_height = 0
			tab = "About"
			ratio = "Width"

			[p2pool]
			SETTING_THAT_DOESNT_EXIST_ANYMORE = "String"
			simple = true
			mini = true
			auto_ping = true
			auto_select = true
			out_peers = 10
			in_peers = 450
			log_level = 6
			node = "Seth"
			arguments = ""
			address = "44hintoFpuo3ugKfcqJvh5BmrsTRpnTasJmetKC4VXCt6QDtbHVuixdTtsm6Ptp7Y8haXnJ6j8Gj2dra8CKy5ewz7Vi9CYW"
			name = "Local Monero Node"
			ip = "localhost"
			rpc = "18081"
			zmq = "18083"
			selected_index = 0
			selected_name = "Local Monero Node"
			selected_ip = "localhost"
			selected_rpc = "18081"
			selected_zmq = "18083"

			[xmrig]
			SETTING_THAT_DOESNT_EXIST_ANYMORE = true
			simple = true
			pause = 0
			simple_rig = ""
			arguments = ""
			tls = false
			keepalive = false
			max_threads = 32
			current_threads = 16
			address = ""
			api_ip = "localhost"
			api_port = "18088"
			name = "Local P2Pool"
			rig = "Gupax_v1.0.0"
			ip = "localhost"
			port = "3333"
			selected_index = 0
			selected_name = "Local P2Pool"
			selected_rig = "Gupax_v1.0.0"
			selected_ip = "localhost"
			selected_port = "3333"

			[version]
			gupax = "v1.0.0"
			p2pool = "v2.5"
			xmrig = "v6.18.0"
		"#.to_string();
		let merged_state = crate::State::merge(&bad_state).unwrap();
		let merged_state = crate::State::to_string(&merged_state).unwrap();
		println!("{}", merged_state);
		assert!(merged_state.contains("simple = false"));
		assert!(merged_state.contains("in_peers = 450"));
		assert!(merged_state.contains("log_level = 6"));
		assert!(merged_state.contains(r#"node = "Seth""#));
		assert!(!merged_state.contains("SETTING_THAT_DOESNT_EXIST_ANYMORE"));
		assert!(merged_state.contains("44hintoFpuo3ugKfcqJvh5BmrsTRpnTasJmetKC4VXCt6QDtbHVuixdTtsm6Ptp7Y8haXnJ6j8Gj2dra8CKy5ewz7Vi9CYW"));
	}

	#[test]
	fn create_and_serde_gupax_p2pool_api() {
		use crate::disk::GupaxP2poolApi;
		use crate::regex::P2poolRegex;
		use crate::xmr::PayoutOrd;
		use crate::xmr::AtomicUnit;

		// Get API dir, fill paths.
		let mut api = GupaxP2poolApi::new();
		let mut path = crate::disk::get_gupax_data_path().unwrap();
		path.push(crate::disk::GUPAX_P2POOL_API_DIRECTORY);
		GupaxP2poolApi::fill_paths(&mut api, &path);
		println!("{:#?}", api);

		// Create, write some fake data.
		GupaxP2poolApi::create_all_files(&path).unwrap();
		api.log        = "NOTICE  2022-01-27 01:30:23.1377 P2Pool You received a payout of 0.000000000001 XMR in block 2642816".to_string();
		api.payout_u64 = 1;
		api.xmr        = AtomicUnit::from_u64(2);
		let (date, atomic_unit, block) = PayoutOrd::parse_raw_payout_line(&api.log, &P2poolRegex::new());
		let formatted_log_line = GupaxP2poolApi::format_payout(&date, &atomic_unit, &block);
		GupaxP2poolApi::write_to_all_files(&api, &formatted_log_line).unwrap();
		println!("AFTER WRITE: {:#?}", api);

		// Read
		GupaxP2poolApi::read_all_files_and_update(&mut api).unwrap();
		println!("AFTER READ: {:#?}", api);

		// Assert that the file read mutated the internal struct correctly.
		assert_eq!(api.payout_u64, 1);
		assert_eq!(api.xmr.to_u64(), 2);
		assert!(!api.payout_ord.is_empty());
		assert!(api.log.contains("2022-01-27 01:30:23.1377 | 0.000000000001 XMR | Block 2,642,816"));
	}

	#[test]
	fn convert_hash() {
		use crate::disk::Hash;
		let hash = 1.0;
		assert_eq!(Hash::convert(hash, Hash::Hash, Hash::Hash), 1.0);
		assert_eq!(Hash::convert(hash, Hash::Hash, Hash::Kilo), 0.001);
		assert_eq!(Hash::convert(hash, Hash::Hash, Hash::Mega), 0.000_001);
		assert_eq!(Hash::convert(hash, Hash::Hash, Hash::Giga), 0.000_000_001);
		let hash = 1.0;
		assert_eq!(Hash::convert(hash, Hash::Kilo, Hash::Hash), 1_000.0);
		assert_eq!(Hash::convert(hash, Hash::Kilo, Hash::Kilo), 1.0);
		assert_eq!(Hash::convert(hash, Hash::Kilo, Hash::Mega), 0.001);
		assert_eq!(Hash::convert(hash, Hash::Kilo, Hash::Giga), 0.000_001);
		let hash = 1.0;
		assert_eq!(Hash::convert(hash, Hash::Mega, Hash::Hash), 1_000_000.0);
		assert_eq!(Hash::convert(hash, Hash::Mega, Hash::Kilo), 1_000.0);
		assert_eq!(Hash::convert(hash, Hash::Mega, Hash::Mega), 1.0);
		assert_eq!(Hash::convert(hash, Hash::Mega, Hash::Giga), 0.001);
		let hash = 1.0;
		assert_eq!(Hash::convert(hash, Hash::Giga, Hash::Hash), 1_000_000_000.0);
		assert_eq!(Hash::convert(hash, Hash::Giga, Hash::Kilo), 1_000_000.0);
		assert_eq!(Hash::convert(hash, Hash::Giga, Hash::Mega), 1_000.0);
		assert_eq!(Hash::convert(hash, Hash::Giga, Hash::Giga), 1.0);
	}
}<|MERGE_RESOLUTION|>--- conflicted
+++ resolved
@@ -231,19 +231,11 @@
 		}
 	}
 
-<<<<<<< HEAD
-    pub fn update_absolute_path(&mut self) -> Result<(), TomlError> {
-        self.gupax.absolute_p2pool_path = into_absolute_path(self.gupax.p2pool_path.clone())?;
-        self.gupax.absolute_xmrig_path = into_absolute_path(self.gupax.xmrig_path.clone())?;
-        Ok(())
-    }
-=======
 	pub fn update_absolute_path(&mut self) -> Result<(), TomlError> {
 		self.gupax.absolute_p2pool_path = into_absolute_path(self.gupax.p2pool_path.clone())?;
 		self.gupax.absolute_xmrig_path = into_absolute_path(self.gupax.xmrig_path.clone())?;
 		Ok(())
 	}
->>>>>>> 388d279e
 
 	// Convert [&str] to [State]
 	pub fn from_str(string: &str) -> Result<Self, TomlError> {
