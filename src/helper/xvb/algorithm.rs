use crate::helper::xrig::xmrig_proxy::PubXmrigProxyApi;
use crate::helper::xvb::api_url_xmrig;
use crate::helper::xvb::current_controllable_hr;
use crate::miscs::output_console;
use crate::miscs::output_console_without_time;
use std::{
    sync::{Arc, Mutex},
    time::Duration,
};

use log::{debug, info, warn};
use reqwest::Client;
use tokio::time::sleep;

use crate::{
    helper::{
        p2pool::PubP2poolApi,
        xrig::{
            update_xmrig_config,
            xmrig::{PrivXmrigApi, PubXmrigApi},
        },
        xvb::{nodes::XvbNode, priv_stats::RuntimeMode},
    },
    macros::lock,
    BLOCK_PPLNS_WINDOW_MAIN, BLOCK_PPLNS_WINDOW_MINI, SECOND_PER_BLOCK_P2POOL, XVB_BUFFER,
    XVB_ROUND_DONOR_MEGA_MIN_HR, XVB_ROUND_DONOR_MIN_HR, XVB_ROUND_DONOR_VIP_MIN_HR,
    XVB_ROUND_DONOR_WHALE_MIN_HR, XVB_TIME_ALGO,
};

use super::{priv_stats::RuntimeDonationLevel, PubXvbApi, SamplesAverageHour};

#[allow(clippy::too_many_arguments)]
pub(crate) async fn algorithm(
    client: &Client,
    gui_api_xvb: &Arc<Mutex<PubXvbApi>>,
    gui_api_xmrig: &Arc<Mutex<PubXmrigApi>>,
    gui_api_xp: &Arc<Mutex<PubXmrigProxyApi>>,
    gui_api_p2pool: &Arc<Mutex<PubP2poolApi>>,
    token_xmrig: &str,
    state_p2pool: &crate::disk::state::P2pool,
    share: u32,
    time_donated: &Arc<Mutex<u32>>,
    rig: &str,
    xp_alive: bool,
) {
    let mut algorithm = Algorithm::new(
        client,
        gui_api_xvb,
        gui_api_xmrig,
        gui_api_xp,
        gui_api_p2pool,
        token_xmrig,
        state_p2pool,
        share,
        time_donated,
        rig,
        xp_alive,
    );
<<<<<<< HEAD
    algorithm.run().await;
}

struct Algorithm<'a> {
    client: &'a Client,
    gui_api_xvb: &'a Arc<Mutex<PubXvbApi>>,
    gui_api_xmrig: &'a Arc<Mutex<PubXmrigApi>>,
    gui_api_xp: &'a Arc<Mutex<PubXmrigProxyApi>>,
    gui_api_p2pool: &'a Arc<Mutex<PubP2poolApi>>,
    token_xmrig: &'a str,
    state_p2pool: &'a crate::disk::state::P2pool,
    time_donated: &'a Arc<Mutex<u32>>,
    rig: &'a str,
    xp_alive: bool,
    stats: Stats,
}
=======
    // the time that takes the algorithm do decide the next ten minutes could means less p2pool mining. It is solved by the buffer and spawning requests.
    let address = &state_p2pool.address;
    // request XMrig to mine on P2pool
    // if share is in PW,
    let msg_xmrig_or_xp = if xp_alive { "XMRig-Proxy" } else { "XMRig" };
    info!("xp alive: {:?}", xp_alive);
    let api_url = api_url_xmrig(xp_alive, true);
    if share > 0 {
        debug!("Xvb Process | Algorithm share is in current window");
        // calcul minimum HR
>>>>>>> 59d7c5e5

#[derive(Debug)]
struct Stats {
    share: u32,
    hashrate_xmrig: f32,
    target_donation_hashrate: f32,
    xvb_24h_avg: f32,
    xvb_1h_avg: f32,
    address: String,
    runtime_mode: RuntimeMode,
    runtime_donation_level: RuntimeDonationLevel,
    runtime_amount: f64,
    p2pool_total_hashrate: f32,
    avg_last_hour_hashrate: f32,
    p2pool_external_hashrate: f32,
    share_min_hashrate: f32,
    spareable_hashrate: f32,
    spared_time: u32,
    api_url: String,
}

impl<'a> Algorithm<'a> {
    fn new(
        client: &'a Client,
        gui_api_xvb: &'a Arc<Mutex<PubXvbApi>>,
        gui_api_xmrig: &'a Arc<Mutex<PubXmrigApi>>,
        gui_api_xp: &'a Arc<Mutex<PubXmrigProxyApi>>,
        gui_api_p2pool: &'a Arc<Mutex<PubP2poolApi>>,
        token_xmrig: &'a str,
        state_p2pool: &'a crate::disk::state::P2pool,
        share: u32,
        time_donated: &'a Arc<Mutex<u32>>,
        rig: &'a str,
        xp_alive: bool,
    ) -> Self {
        let hashrate_xmrig = current_controllable_hr(xp_alive, gui_api_xp, gui_api_xmrig);

        let address = state_p2pool.address.clone();

        let xvb_24h_avg = lock!(gui_api_xvb).stats_priv.donor_24hr_avg * 1000.0;
        let xvb_1h_avg = lock!(gui_api_xvb).stats_priv.donor_1hr_avg * 1000.0;

        let runtime_mode = lock!(gui_api_xvb).stats_priv.runtime_mode.clone();
        let runtime_donation_level = lock!(gui_api_xvb)
            .stats_priv
            .runtime_manual_donation_level
            .clone();
        let runtime_amount = lock!(gui_api_xvb).stats_priv.runtime_manual_amount;

        let p2pool_total_hashrate = lock!(gui_api_p2pool).sidechain_ehr;

        let avg_last_hour_hashrate =
            Self::calc_last_hour_avg_hash_rate(&lock!(gui_api_xvb).p2pool_sent_last_hour_samples);
        let mut p2pool_external_hashrate = p2pool_total_hashrate - avg_last_hour_hashrate;
        if p2pool_external_hashrate < 0.0 {
            p2pool_external_hashrate = 0.0;
        }

        let mut share_min_hashrate = Self::minimum_hashrate_share(
            lock!(gui_api_p2pool).p2pool_difficulty_u64,
            state_p2pool.mini,
            p2pool_external_hashrate,
        );

        let spareable_hashrate = hashrate_xmrig - share_min_hashrate;

        let api_url = api_url_xmrig(xp_alive, true);

        // TODO consider printing algorithm stats instead of spreadout print statements
        let stats = Stats {
            share,
            hashrate_xmrig,
            xvb_24h_avg,
            xvb_1h_avg,
            address,
            target_donation_hashrate: f32::default(),
            runtime_mode,
            runtime_donation_level,
            runtime_amount,
            p2pool_total_hashrate,
            avg_last_hour_hashrate,
            p2pool_external_hashrate,
            share_min_hashrate,
            spareable_hashrate,
            spared_time: u32::default(),
            api_url,
        };

        let mut new_instace = Self {
            client,
            gui_api_xvb,
            gui_api_xmrig,
            gui_api_xp,
            gui_api_p2pool,
            token_xmrig,
            state_p2pool,
            time_donated,
            rig,
            xp_alive,
            stats,
        };

        new_instace.stats.target_donation_hashrate = new_instace.get_target_donation_hashrate();

        new_instace.stats.spared_time = Self::get_spared_time(
            new_instace.stats.target_donation_hashrate,
            new_instace.stats.hashrate_xmrig,
        );

        new_instace
    }

    fn is_share_fulfilled(&self) -> bool {
        self.stats.share > 0
    }

    fn is_xvb_24h_fulfilled(&self) -> bool {
        self.stats.xvb_24h_avg > self.stats.target_donation_hashrate
    }

    fn xvb_1h_fulfilled(&self) -> bool {
        self.stats.xvb_1h_avg > self.stats.target_donation_hashrate
    }

    async fn target_p2pool_node(&self) {
        let msg_xmrig_or_xp = if self.xp_alive {
            "XMRig-Proxy"
        } else {
            "XMRig"
        };

        if lock!(self.gui_api_xvb).current_node != Some(XvbNode::P2pool) {
            info!("Xvb Process | request {msg_xmrig_or_xp} to mine on p2pool");

            if let Err(err) = update_xmrig_config(
                self.client,
                &self.stats.api_url,
                self.token_xmrig,
                &XvbNode::P2pool,
                &self.stats.address,
                self.rig,
            )
            .await
            {
                warn!("Xvb Process | Failed request HTTP API {msg_xmrig_or_xp}");
                output_console(
                    &mut lock!(self.gui_api_xvb).output,
                    &format!(
                        "Failure to update {msg_xmrig_or_xp} config with HTTP API.\nError: {}",
                        err
                    ),
                    crate::helper::ProcessName::Xvb,
                );
            } else {
                debug!("Xvb Process | {msg_xmrig_or_xp} mining on p2pool pool");
            }
        }
    }

    async fn target_xvb_node(&self) {
        let msg_xmrig_or_xp = if self.xp_alive {
            "XMRig-Proxy"
        } else {
            "XMRig"
        };
        let node = lock!(self.gui_api_xvb).stats_priv.node;

        debug!("Xvb Process | request {msg_xmrig_or_xp} to mine on XvB");

        if lock!(self.gui_api_xvb).current_node.is_none()
            || lock!(self.gui_api_xvb)
                .current_node
                .as_ref()
                .is_some_and(|n| n == &XvbNode::P2pool)
        {
            if let Err(err) = update_xmrig_config(
                self.client,
                &self.stats.api_url,
                self.token_xmrig,
                &node,
                &self.stats.address,
                self.rig,
            )
            .await
            {
                // show to console error about updating xmrig config
                warn!("Xvb Process | Failed request HTTP API {msg_xmrig_or_xp}");
                output_console(
                    &mut lock!(self.gui_api_xvb).output,
                    &format!(
                        "Failure to update {msg_xmrig_or_xp} config with HTTP API.\nError: {}",
                        err
                    ),
                    crate::helper::ProcessName::Xvb,
                );
            } else {
                if self.xp_alive {
                    lock!(self.gui_api_xp).node = node.to_string();
                } else {
                    lock!(self.gui_api_xmrig).node = node.to_string();
                }
                debug!("Xvb Process | {msg_xmrig_or_xp} mining on XvB pool");
            }
        }
    }

    async fn send_all_p2pool(&self) {
        self.target_p2pool_node().await;

        debug!(
            "Algorithm | algo sleep for {} while mining on P2pool",
            XVB_TIME_ALGO
        );
        sleep(Duration::from_secs(XVB_TIME_ALGO.into())).await;

        lock!(self.gui_api_xvb)
            .p2pool_sent_last_hour_samples
            .0
            .push_back(lock!(self.gui_api_xmrig).hashrate_raw_15m);
        lock!(self.gui_api_xvb)
            .xvb_sent_last_hour_samples
            .0
            .push_back(0.0);
    }

    async fn send_all_xvb(&self) {
        self.target_xvb_node().await;

        debug!(
            "Algorithm | algo sleep for {} while mining on XvB",
            XVB_TIME_ALGO
        );
        sleep(Duration::from_secs(XVB_TIME_ALGO.into())).await;

        lock!(self.gui_api_xvb)
            .p2pool_sent_last_hour_samples
            .0
            .push_back(lock!(self.gui_api_xmrig).hashrate_raw_15m);
        lock!(self.gui_api_xvb)
            .xvb_sent_last_hour_samples
            .0
            .push_back(0.0);
    }

    async fn sleep_then_update_node_xmrig(&self) {
        debug!(
            "Algorithm | algo sleep for {} while mining on P2pool",
            XVB_TIME_ALGO - self.stats.spared_time
        );
        sleep(Duration::from_secs(
            (XVB_TIME_ALGO - self.stats.spared_time).into(),
        ))
        .await;

        // only update xmrig config if it is actually mining.
        debug!("Algorithm | request xmrig to mine on XvB");

        self.target_xvb_node().await;

        // will not quit the process until it is really done.
        // xvb process watch this algo handle to see if process is finished or not.

        debug!(
            "Algorithm | algo sleep for {} while mining on P2pool",
            self.stats.spared_time
        );
        sleep(Duration::from_secs(self.stats.spared_time.into())).await;

        lock!(self.gui_api_xvb)
            .p2pool_sent_last_hour_samples
            .0
            .push_back(
                self.stats.hashrate_xmrig
                    * ((XVB_TIME_ALGO as f32 - self.stats.spared_time as f32)
                        / XVB_TIME_ALGO as f32),
            );
        lock!(self.gui_api_xvb)
            .xvb_sent_last_hour_samples
            .0
            .push_back(
                self.stats.hashrate_xmrig * (self.stats.spared_time as f32 / XVB_TIME_ALGO as f32),
            );
    }

    fn get_target_donation_hashrate(&self) -> f32 {
        let target_donation_hashrate = match self.stats.runtime_mode {
            RuntimeMode::Auto => self.get_auto_mode_target_donation_hashrate(),
            RuntimeMode::Hero => self.get_hero_mode_target_donation_hashrate(),
            RuntimeMode::ManualXvb => {
                debug!(
                    "Algorithm | ManualXvBMode target_donation_hashrate=runtime_amount({})",
                    self.stats.runtime_amount
                );

                self.stats.runtime_amount as f32
            }
            RuntimeMode::ManualP2pool => {
                let target_donation_hashrate =
                    (XVB_TIME_ALGO as f32) - (self.stats.runtime_amount as f32);

                debug!("Algorithm | ManualP2poolMode target_donation_hashrate({})=hashrate_xmrig({})-runtime_amount({})",
                target_donation_hashrate,
                self.stats.hashrate_xmrig,
                self.stats.runtime_amount);

                target_donation_hashrate
            }
            RuntimeMode::ManualDonationLevel => {
                let target_donation_hashrate = self.stats.runtime_donation_level.get_hashrate();

                debug!("Algorithm | ManualDonationLevelMode target_donation_hashrate({})={:#?}.get_hashrate()",
                target_donation_hashrate,
                self.stats.runtime_donation_level);

                target_donation_hashrate
            }
        };

        target_donation_hashrate
    }

    fn get_auto_mode_target_donation_hashrate(&self) -> f32 {
        // TODO fix wrong target hashrate being selected
        // TODO consider using xvb_24h_avg for calculations
        // TODO consider using dynamic buffer size buffer gets smaller as gupaxx runs for longer to provide more stability

        let donation_level = match self.stats.spareable_hashrate {
            x if x > (XVB_ROUND_DONOR_MIN_HR as f32) => Some(RuntimeDonationLevel::Donor),
            x if x > (XVB_ROUND_DONOR_VIP_MIN_HR as f32) => Some(RuntimeDonationLevel::DonorVIP),
            x if x > (XVB_ROUND_DONOR_WHALE_MIN_HR as f32) => {
                Some(RuntimeDonationLevel::DonorWhale)
            }
            x if x > (XVB_ROUND_DONOR_MEGA_MIN_HR as f32) => Some(RuntimeDonationLevel::DonorMega),
            _ => None,
        };

        debug!(
            "Algorithm | AutoMode target_donation_level detected ({:#?})",
            donation_level
        );

        let target_donation_hashrate = if let Some(level) = donation_level {
            level.get_hashrate()
        } else {
            0.0
        };

        debug!(
            "Algorithm | AutoMode target_donation_hashrate ({})",
            target_donation_hashrate
        );

        target_donation_hashrate
    }

    fn get_hero_mode_target_donation_hashrate(&self) -> f32 {
        // TODO improve selection method
        // TODO consider using a large buffer size
        // TODO consider manually setting the share count to aim for on hero mode

        debug!(
            "Algorithm | HeroMode target_donation_hashrate=spareable_hashrate({})",
            self.stats.spareable_hashrate
        );

        self.stats.spareable_hashrate
    }

    // push new value into samples before executing this calcul
    fn calc_last_hour_avg_hash_rate(samples: &SamplesAverageHour) -> f32 {
        samples.0.iter().sum::<f32>() / samples.0.len() as f32
    }

    fn minimum_hashrate_share(difficulty: u64, mini: bool, p2pool_external_hashrate: f32) -> f32 {
        let pws = if mini {
            BLOCK_PPLNS_WINDOW_MINI
        } else {
            BLOCK_PPLNS_WINDOW_MAIN
        };
        let mut minimum_hr = ((difficulty / (pws * SECOND_PER_BLOCK_P2POOL)) as f32 * XVB_BUFFER)
            - p2pool_external_hashrate;
        info!("Algorithm | (difficulty / (window pplns blocks * seconds per p2pool block) * BUFFER) - outside HR = minimum HR to keep a share\n({difficulty} / ({pws} * {SECOND_PER_BLOCK_P2POOL}) * {XVB_BUFFER}) - {p2pool_external_hashrate} = {minimum_hr}");

        if minimum_hr.is_sign_negative() {
            debug!("Algorithm| if minimum HR is negative, it is 0.");
            minimum_hr = 0.0;
        }

        minimum_hr
    }

    async fn fulfill_share(&self) {
        output_console(
            &mut lock!(self.gui_api_xvb).output,
            "There are no shares in p2pool. Sending all hashrate to p2pool!",
            crate::helper::ProcessName::Xvb,
        );

        debug!("Algorithm | There are no shares in p2pool. Sending all hashrate to p2pool!");

        self.send_all_p2pool().await
    }

    async fn fulfill_xvb_24_avg(&self) {
        output_console(
            &mut lock!(self.gui_api_xvb).output,
            "24H avg XvB target not achieved. Sending all hashrate to XvB!",
            crate::helper::ProcessName::Xvb,
        );

        debug!("Algorithm | 24H avg XvB target not achieved. Sending all hashrate to XvB!");

        *lock!(self.time_donated) = XVB_TIME_ALGO;

        self.send_all_xvb().await
    }

    async fn fulfill_normal_cycles(&self) {
        output_console(
            &mut lock!(self.gui_api_xvb).output,
            "There is a share in p2pool and 24H avg XvB is achieved. Sending {self.stats.spared_time} to XvB!",
            crate::helper::ProcessName::Xvb,
        );

        debug!("Algorithm | There is a share in p2pool and 24H avg XvB is achieved. Sending {} to XvB!", self.stats.spared_time);

        *lock!(self.time_donated) = self.stats.spared_time;

        self.target_p2pool_node().await;
        self.sleep_then_update_node_xmrig().await;
    }

    pub async fn run(&mut self) {
        output_console(
            &mut lock!(self.gui_api_xvb).output,
            "Algorithm of HR distribution started for the next 10 minutes.",
            crate::helper::ProcessName::Xvb,
        );

        debug!("Algorithm | {:#?}", self.stats);

        if !self.is_share_fulfilled() {
            self.fulfill_share().await
        } else if !self.is_xvb_24h_fulfilled() {
            self.fulfill_xvb_24_avg().await
        } else {
            self.fulfill_normal_cycles().await
        }

        output_console_without_time(
            &mut lock!(self.gui_api_xvb).output,
            "",
            crate::helper::ProcessName::Xvb,
        )
    }

    fn get_spared_time(target_donation_hashrate: f32, hashrate_xmrig: f32) -> u32 {
        let spared_time = target_donation_hashrate / hashrate_xmrig * (XVB_TIME_ALGO as f32);

        debug!("Algorithm | Calculating... spared_time({})=target_donation_hashrate({})/hashrate_xmrig({})*XVB_TIME_ALGO({})",
        spared_time,
        target_donation_hashrate,
        hashrate_xmrig,
        XVB_TIME_ALGO);

        spared_time as u32
    }
}

// TODO fix XvB 24H avg and 1H avg not shwoing properly and add debug logs<|MERGE_RESOLUTION|>--- conflicted
+++ resolved
@@ -56,7 +56,6 @@
         rig,
         xp_alive,
     );
-<<<<<<< HEAD
     algorithm.run().await;
 }
 
@@ -73,18 +72,6 @@
     xp_alive: bool,
     stats: Stats,
 }
-=======
-    // the time that takes the algorithm do decide the next ten minutes could means less p2pool mining. It is solved by the buffer and spawning requests.
-    let address = &state_p2pool.address;
-    // request XMrig to mine on P2pool
-    // if share is in PW,
-    let msg_xmrig_or_xp = if xp_alive { "XMRig-Proxy" } else { "XMRig" };
-    info!("xp alive: {:?}", xp_alive);
-    let api_url = api_url_xmrig(xp_alive, true);
-    if share > 0 {
-        debug!("Xvb Process | Algorithm share is in current window");
-        // calcul minimum HR
->>>>>>> 59d7c5e5
 
 #[derive(Debug)]
 struct Stats {
@@ -104,6 +91,7 @@
     spareable_hashrate: f32,
     spared_time: u32,
     api_url: String,
+    msg_xmrig_or_xp: &str,
 }
 
 impl<'a> Algorithm<'a> {
@@ -152,6 +140,9 @@
         let spareable_hashrate = hashrate_xmrig - share_min_hashrate;
 
         let api_url = api_url_xmrig(xp_alive, true);
+
+        let msg_xmrig_or_xp = if xp_alive { "XMRig-Proxy" } else { "XMRig" };
+        info!("xp alive: {:?}", xp_alive);
 
         // TODO consider printing algorithm stats instead of spreadout print statements
         let stats = Stats {
@@ -171,6 +162,7 @@
             spareable_hashrate,
             spared_time: u32::default(),
             api_url,
+            msg_xmrig_or_xp,
         };
 
         let mut new_instace = Self {
@@ -245,11 +237,6 @@
     }
 
     async fn target_xvb_node(&self) {
-        let msg_xmrig_or_xp = if self.xp_alive {
-            "XMRig-Proxy"
-        } else {
-            "XMRig"
-        };
         let node = lock!(self.gui_api_xvb).stats_priv.node;
 
         debug!("Xvb Process | request {msg_xmrig_or_xp} to mine on XvB");
