--- conflicted
+++ resolved
@@ -1,35 +1,10 @@
-<<<<<<< HEAD
+# v1.1.2
+## Changes
+* [Remote Node](https://github.com/hinto-janai/gupax#remote-monero-nodes) changes:
+	- Removed `xmr{1,2,3}.rs.me` (thanks @MattJGH [#79](https://github.com/hinto-janai/gupax/issues/79#issuecomment-2127273487))
+
 # v1.1.1
 Stable release, bugfixes and new features.
-=======
-# v1.3.8
-## Changes
-* [Remote Node](https://github.com/hinto-janai/gupax#remote-monero-nodes) changes:
-	- Removed `xmr{1,2,3}.rs.me` (thanks @MattJGH [#79](https://github.com/hinto-janai/gupax/issues/79#issuecomment-2127273487))
-
-## Fixes
-- Visual bug on Windows (thanks @Cyrix126)
-
-## Bundled Versions
-* [`P2Pool v3.10`](https://github.com/SChernykh/p2pool/releases/tag/v3.10)
-* [`XMRig v6.21.3`](https://github.com/xmrig/xmrig/releases/tag/v6.21.3)
-
-
----
-
-
-# v1.3.7
-## Fixes
-- Not starting on Windows if CPU does not support `>= OpenGL 3.3` (thanks @Cyrix126 [#78](https://github.com/hinto-janai/gupax/issues/78))
-
-## Bundled Versions
-* [`P2Pool v3.10`](https://github.com/SChernykh/p2pool/releases/tag/v3.10)
-* [`XMRig v6.21.3`](https://github.com/xmrig/xmrig/releases/tag/v6.21.3)
-
-
----
-
->>>>>>> a8334ea0
 
 ## Changes
 ### UI
@@ -40,7 +15,6 @@
 - update dependencies
 ### Doc
 - add system requirements on README
- 
 ## Fixes
 - Windows, set xmrig priority which fix:  
   https://github.com/Cyrix126/gupaxx/issues/6
